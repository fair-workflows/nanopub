# Changelog
All notable changes to this project will be documented in this file.

The format is based on [Keep a Changelog](https://keepachangelog.com/en/1.0.0/),
and this project adheres to [Semantic Versioning](https://semver.org/spec/v2.0.0.html).

## [Not released]

### Added
<<<<<<< HEAD
* Added `find_valid_signed_nanopubs_with_text` method to NanopubClient
* Added `find_valid_signed_nanopubs_with_pattern` method to Nanopubclient
* Added `find_valid_signed_things` method to NanopubClient
* `.zenodo.json` for linking to zenodo
=======
* `pubkey` option to methods of `NanopubClient` that allows searching for publications 
    signed with the given pubkey. For these methods:
    - `find_nanopubs_with_text`
    - `find_nanopubs_with_pattern`
    - `find_things`
* `filter_retracted` option to methods of `NanopubClient` that allows searching for publications 
    that are note retracted. For these methods:
    - `find_nanopubs_with_text`
    - `find_nanopubs_with_pattern`
    - `find_things`
* `NanopubClient.find_retractions_of` method to search retractions of a given nanopublication.
* `Publication.signed_with_public_key` property: the public key that the publication was signed with.
* `Publication.is_test_publication` property: denoting whether this is a publicaion on the test server.

### Changed
* Improved error message by pointing to documentation instead of Readme upon ProfileErrors

### Fixed
* Catch FileNotFoundError when profile.yml does not exist, raise ProfileError with useful messageinstead.
* Fixed broken link to documentation in README.md

>>>>>>> afbc9480
## [1.0.0] - 2020-12-08

NB: All changes before [1.0.0] are collapsed in here (even though there were multiple pre-releases)
### Added
- `nanopub.client` module with the NanopubClient class that implements:
  * Searching (being a client with a direct (but incomplete) mapping to the nanopub server grlc endpoint):
    * `find_nanopubs_with_text` method
    * `find_nanopubs_with_pattern` method
    * `find_things` method
  * Fetching:
    * `fetch` method to fetch a nanopublication
  * Publishing:
    * Publish a statement using `claim` method
    * Publish a `Publication` object with `publish` method
  * Retracting:
    * Publish a retraction of an existing nanopublication created by this user (i.e. signed with same RSA key)
  
  * Test server functionality
    * Client can optionally be set to publish to (and fetch from) the nanopub test servers only.

- `nanopub.publication` module
  * `Publication` class to represent a nanopublication. 
  Includes `from_assertion` class method to construct a Publication object
  from an assertion graph
  * `replace_in_rdf` helper method to replace values in RDF
- `nanopub.java_wrapper` module, provides an interface to the nanopub-java tool for
  signing and publishing nanopublications.
- `nanopub.profile` module, getters and setters for the nanopub user profile
- `nanopub.setup_profile`, interactive command-line client to setup user profile
- `nanopub.namespaces`, often-used RDF namespaces
- `examples/`, holds a few notebooks that serve as examples of using the library
- User documentation<|MERGE_RESOLUTION|>--- conflicted
+++ resolved
@@ -7,12 +7,11 @@
 ## [Not released]
 
 ### Added
-<<<<<<< HEAD
+
 * Added `find_valid_signed_nanopubs_with_text` method to NanopubClient
 * Added `find_valid_signed_nanopubs_with_pattern` method to Nanopubclient
 * Added `find_valid_signed_things` method to NanopubClient
 * `.zenodo.json` for linking to zenodo
-=======
 * `pubkey` option to methods of `NanopubClient` that allows searching for publications 
     signed with the given pubkey. For these methods:
     - `find_nanopubs_with_text`
@@ -34,7 +33,6 @@
 * Catch FileNotFoundError when profile.yml does not exist, raise ProfileError with useful messageinstead.
 * Fixed broken link to documentation in README.md
 
->>>>>>> afbc9480
 ## [1.0.0] - 2020-12-08
 
 NB: All changes before [1.0.0] are collapsed in here (even though there were multiple pre-releases)
