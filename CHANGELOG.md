--- conflicted
+++ resolved
@@ -4,17 +4,15 @@
 The format is based on [Keep a Changelog](https://keepachangelog.com/en/1.0.0/),
 and this project adheres to [Semantic Versioning](https://semver.org/spec/v2.0.0.html).
 
-<<<<<<< HEAD
-## [1.2.0] - Unreleased
+
+## [Not released] - 
 
 ### Added
 * Added Zenodo badge to README
-=======
-## [Not released] - 
 
 ### Changed
 * `nanopub-java` dependency is installed upon installation instead of upon runtime.
->>>>>>> cd312498
+
 
 ## [1.1.0] - 2020-12-17
 
