--- conflicted
+++ resolved
@@ -11,11 +11,8 @@
 
 ### Fixed
 * Make `nanopub` package compatible Windows operating system
-<<<<<<< HEAD
 * Added UTF-8 related flags to nanopub-java (in java call) to fix issues with certain characters on certain java builds
-=======
 * Make regex in orcid validation accept ids ending with 'X'
->>>>>>> 05e0faf4
 
 ## [1.2.0] - 2020-12-23
 
