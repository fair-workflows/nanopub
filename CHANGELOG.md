--- conflicted
+++ resolved
@@ -4,18 +4,13 @@
 The format is based on [Keep a Changelog](https://keepachangelog.com/en/1.0.0/),
 and this project adheres to [Semantic Versioning](https://semver.org/spec/v2.0.0.html).
 
-<<<<<<< HEAD
 ## [Unreleaed] - ??
+
+### Changed
+* Rename `setup_profile` to `setup_nanopub_profile` to avoid ambiguity/clashes with other tools
 
 ### Fixed
 * Make `nanopub` package compatible Windows operating system
-=======
-## [Unreleased]
-
-
-### Changed
-* Rename `setup_profile` to `setup_nanopub_profile` to avoid ambiguity/clashes with other tools
->>>>>>> 8e82383c
 
 ## [1.2.0] - 2020-12-23
 
