--- conflicted
+++ resolved
@@ -239,10 +239,6 @@
             publication_attributed_to,
             pubinfo
         )
-<<<<<<< HEAD
-
-=======
->>>>>>> a84a0f10
         cls._handle_generated_at_time(
             add_generated_at_time,
             provenance,
