# -*- coding: utf-8 -*-
"""
This module holds code for representing the RDF of nanopublications, as well as helper functions to
make handling RDF easier.
"""
from datetime import datetime
from urllib.parse import urldefrag

import rdflib
from rdflib.namespace import RDF, DC, DCTERMS, XSD

from nanopub import namespaces, profile
from nanopub.definitions import DUMMY_NANOPUB_URI

# To be replaced with the published uri upon publishing
DUMMY_NAMESPACE = rdflib.Namespace(DUMMY_NANOPUB_URI + '#')


class Publication:
    """
    Representation of the rdf that comprises a nanopublication

    Attributes:
        rdf (rdflib.ConjunctiveGraph): The full RDF graph of this nanopublication
        assertion (rdflib.Graph): The part of the graph describing the assertion.
        pubinfo (rdflib.Graph): The part of the graph describing the publication information.
        provenance (rdflib.Graph): The part of the graph describing the provenance.
        source_uri (str): The URI of the nanopublication that this Publication represents (if
            applicable)
        introduces_concept: The concept that is introduced by this Publication.

    """

    def __init__(self, rdf=None, source_uri=None):
        self._rdf = rdf
        self._source_uri = source_uri

        # Extract the Head, pubinfo, provenance and assertion graphs from the assigned nanopub rdf
        self._graphs = {}
        for c in rdf.contexts():
            graphid = urldefrag(c.identifier).fragment.lower()
            self._graphs[graphid] = c

        # Check all four expected graphs are provided
        expected_graphs = ['head', 'pubinfo', 'provenance', 'assertion']
        for expected in expected_graphs:
            if expected not in self._graphs.keys():
                raise ValueError(
                    f'Expected to find {expected} graph in nanopub rdf, '
                    f'but not found. Graphs found: {list(self._graphs.keys())}.')

    @staticmethod
    def _replace_blank_nodes(rdf):
        """ Replace blank nodes.

        Replace any blank nodes in the supplied RDF with a corresponding uri in the
        dummy_namespace.'Blank nodes' here refers specifically to rdflib.term.BNode objects. When
        publishing, the dummy_namespace is replaced with the URI of the actual nanopublication.

        For example, if the nanopub's URI is www.purl.org/ABC123 then the blank node will be
        replaced with a concrete URIRef of the form www.purl.org/ABC123#blanknodename where
        'blanknodename' is the name of the rdflib.term.BNode object.

        This is to solve the problem that a user may wish to use the nanopublication to introduce
        a new concept. This new concept needs its own URI (it cannot simply be given the
        nanopublication's URI), but it should still lie within the space of the nanopub.
        Furthermore, the URI the nanopub is published to is not known ahead of time.
        """
        for s, p, o in rdf:
            rdf.remove((s, p, o))
            if isinstance(s, rdflib.term.BNode):
                s = DUMMY_NAMESPACE[str(s)]
            if isinstance(o, rdflib.term.BNode):
                o = DUMMY_NAMESPACE[str(o)]
            rdf.add((s, p, o))

<<<<<<< HEAD
    @staticmethod
    def _validate_from_assertion_arguments(
            introduces_concept: rdflib.term.BNode, derived_from, assertion_attributed_to,
            attribute_assertion_to_profile: bool, provenance_rdf: rdflib.Graph,
            pubinfo_rdf: rdflib.Graph):
        """
        Validate arguments for `from_assertion` method.
=======
    @classmethod
    def from_assertion(cls, assertion_rdf: rdflib.Graph,
                       introduces_concept: rdflib.term.BNode = None,
                       derived_from=None, assertion_attributed_to=None,
                       attribute_assertion_to_profile: bool = False,
                       provenance_rdf: rdflib.Graph = None,
                       pubinfo_rdf: rdflib.Graph = None
                       ):
        """Construct Nanopub object based on given assertion.

        Any blank nodes in the rdf graph are
        replaced with the nanopub's URI, with the blank node name as a fragment. For example, if
        the blank node is called 'step', that would result in a URI composed of the nanopub's (base)
        URI, followed by #step.

        Args:
            assertion_rdf (rdflib.Graph): The assertion RDF graph.
            introduces_concept (rdflib.term.BNode): the pubinfo graph will note that this
                nanopub npx:introduces the concept.
                The concept should be a blank node (rdflib.term.BNode), and is converted
                to a URI derived from the nanopub's URI with a fragment (#) made from the blank
                node's name.
            derived_from (rdflib.URIRef, str, or list): Add a triple to the provenance graph
                stating that this nanopub's assertion prov:wasDerivedFrom the given URI.
                If a list of URIs is passed, a provenance triple will be generated for each.
            assertion_attributed_to (rdflib.URIRef or str): the provenance graph will note that
                this nanopub's assertion prov:wasAttributedTo the given URI.
            attribute_assertion_to_profile (bool): Attribute the assertion to the ORCID iD in the
                profile
            provenance_rdf (rdflib.Graph): RDF triples to be added to provenance graph of the
                nanopublication.
                This is optional, for most cases the defaults will be sufficient.
            pubinfo_rdf (rdflib.Graph): RDF triples to be added to the publication info graph of the
                nanopublication.
                This is optional, for most cases the defaults will be sufficient.

>>>>>>> 354ba80b
        """

        if assertion_attributed_to and attribute_assertion_to_profile:
            raise ValueError(
                'If you pass a URI for the assertion_attributed_to argument, you cannot pass '
                'attribute_assertion_to_profile=True, because the assertion will already be '
                'attributed to the value passed in assertion_attributed_to argument. Set '
                'attribute_assertion_to_profile=False or do not pass the assertion_attributed_to '
                'argument.')

        if introduces_concept and not isinstance(introduces_concept, rdflib.term.BNode):
            raise ValueError('If you want a nanopublication to introduce a concept, you need to '
                             'pass it as an rdflib.term.BNode("concept_name"). This will make '
                             'sure it is referred to from the nanopublication uri namespace upon '
                             'publishing.')

        if provenance_rdf:
            if derived_from and (None, namespaces.PROV.wasDerivedFrom, None) in provenance_rdf:
                raise ValueError('The provenance_rdf that you passed already contains the '
                                 'prov:wasDerivedFrom predicate, so you can not also use the '
                                 'derived_from argument')
            if (assertion_attributed_to
                    and (None, namespaces.PROV.wasAttributedTo, None) in provenance_rdf):
                raise ValueError('The provenance_rdf that you passed already contains the '
                                 'prov:wasAttributedTo predicate, so you can not also use the '
                                 'assertion_attributed_to argument')
            if (attribute_assertion_to_profile
                    and (None, namespaces.PROV.wasAttributedTo, None) in provenance_rdf):
                raise ValueError('The provenance_rdf that you passed already contains the '
                                 'prov:wasAttributedTo predicate, so you can not also use the '
                                 'attribute_assertion_to_profile argument')
        if pubinfo_rdf:
            if introduces_concept and (None, namespaces.NPX.introduces, None) in pubinfo_rdf:
                raise ValueError('The pubinfo_rdf that you passed already contains the '
                                 'npx:introduces predicate, so you can not also use the '
                                 'introduces_concept argument')

    @classmethod
    def from_assertion(cls, assertion_rdf: rdflib.Graph,
                       introduces_concept: rdflib.term.BNode = None,
                       derived_from=None, assertion_attributed_to=None,
                       attribute_assertion_to_profile: bool = False,
                       provenance_rdf: rdflib.Graph = None,
                       pubinfo_rdf: rdflib.Graph = None
                       ):
        """
        Construct Nanopub object based on given assertion. Any blank nodes in the rdf graph are
        replaced with the nanopub's URI, with the blank node name as a fragment. For example, if
        the blank node is called 'step', that would result in a URI composed of the nanopub's (base)
        URI, followed by #step.

        Args:
            assertion_rdf: The assertion RDF graph.
            introduces_concept: the pubinfo graph will note that this nanopub npx:introduces the
                concept. The concept should be a blank node (rdflib.term.BNode), and is converted
                to a URI derived from the nanopub's URI with a fragment (#) made from the blank
                node's name.
            derived_from: Add a triple to the provenance graph stating that this
                nanopub's assertion prov:wasDerivedFrom the given URI. If a list of URIs is
                passed, a provenance triple will be generated for each.
            assertion_attributed_to: the provenance graph will note that this nanopub's assertion
                prov:wasAttributedTo the given URI.
            attribute_assertion_to_profile: Attribute the assertion to the ORCID iD in the profile
            provenance_rdf: RDF triples to be added to provenance graph of the nanopublication.
                This is optional, for most cases the defaults will be sufficient.
            pubinfo_rdf: RDF triples to be added to the publication info graph of the
                nanopublication. This is optional, for most cases the defaults will be sufficient.
        """
        cls._validate_from_assertion_arguments(introduces_concept, derived_from,
                                               assertion_attributed_to,
                                               attribute_assertion_to_profile, provenance_rdf,
                                               pubinfo_rdf)
        if attribute_assertion_to_profile:
            assertion_attributed_to = rdflib.URIRef(profile.get_orcid_id())

        # Set up different contexts
        main_graph = rdflib.ConjunctiveGraph()
        head = rdflib.Graph(main_graph.store, DUMMY_NAMESPACE.Head)
        assertion = rdflib.Graph(main_graph.store, DUMMY_NAMESPACE.assertion)
        provenance = rdflib.Graph(main_graph.store, DUMMY_NAMESPACE.provenance)
        pubinfo = rdflib.Graph(main_graph.store, DUMMY_NAMESPACE.pubInfo)

        main_graph.bind("", DUMMY_NAMESPACE)
        main_graph.bind("np", namespaces.NP)
        main_graph.bind("npx", namespaces.NPX)
        main_graph.bind("prov", namespaces.PROV)
        main_graph.bind("hycl", namespaces.HYCL)
        main_graph.bind("dc", DC)
        main_graph.bind("dcterms", DCTERMS)

        head.add((DUMMY_NAMESPACE[''], RDF.type, namespaces.NP.Nanopublication))
        head.add((DUMMY_NAMESPACE[''], namespaces.NP.hasAssertion, DUMMY_NAMESPACE.assertion))
        head.add((DUMMY_NAMESPACE[''], namespaces.NP.hasProvenance, DUMMY_NAMESPACE.provenance))
        head.add((DUMMY_NAMESPACE[''], namespaces.NP.hasPublicationInfo, DUMMY_NAMESPACE.pubInfo))

        for user_rdf in [assertion_rdf, provenance_rdf, pubinfo_rdf]:
            if user_rdf is not None:
                for prefix, namespace in user_rdf.namespaces():
                    main_graph.bind(prefix, namespace)
                cls._replace_blank_nodes(rdf=user_rdf)
        assertion += assertion_rdf
        if provenance_rdf is not None:
            provenance += provenance_rdf
        if pubinfo_rdf is not None:
            pubinfo += pubinfo_rdf

        creationtime = rdflib.Literal(datetime.now(), datatype=XSD.dateTime)
        provenance.add((DUMMY_NAMESPACE.assertion, namespaces.PROV.generatedAtTime, creationtime))
        pubinfo.add((DUMMY_NAMESPACE[''], namespaces.PROV.generatedAtTime, creationtime))

        if assertion_attributed_to:
            cls._handle_assertion_attributed_to(assertion_attributed_to, provenance)

        if derived_from:
            cls._handle_derived_from(derived_from, pubinfo)

        if introduces_concept:
            cls._handle_introduces_concept(introduces_concept, pubinfo)

        # Always attribute the nanopublication (not the assertion) to the ORCID iD in user profile
        pubinfo.add((DUMMY_NAMESPACE[''],
                     namespaces.PROV.wasAttributedTo,
                     rdflib.URIRef(profile.get_orcid_id())))

        return cls(rdf=main_graph)

    @staticmethod
    def _handle_assertion_attributed_to(assertion_attributed_to, provenance):
        """Handler for `from_assertion` method."""
        assertion_attributed_to = rdflib.URIRef(assertion_attributed_to)
        provenance.add((DUMMY_NAMESPACE.assertion,
                        namespaces.PROV.wasAttributedTo,
                        assertion_attributed_to))

    @staticmethod
    def _handle_derived_from(derived_from, provenance):
        """Handler for `from_assertion` method."""
        if isinstance(derived_from, list):
            list_of_uris = derived_from
        else:
            list_of_uris = [derived_from]

        for derived_from_uri in list_of_uris:
            derived_from_uri = rdflib.URIRef(derived_from_uri)
            provenance.add((DUMMY_NAMESPACE.assertion,
                            namespaces.PROV.wasDerivedFrom,
                            derived_from_uri))

    @staticmethod
    def _handle_introduces_concept(introduces_concept, pubinfo):
        """Handler for `from_assertion` method."""
        introduces_concept = DUMMY_NAMESPACE[str(introduces_concept)]
        pubinfo.add((DUMMY_NAMESPACE[''], namespaces.NPX.introduces, introduces_concept))

    @property
    def rdf(self):
        return self._rdf

    @property
    def assertion(self):
        return self._graphs['assertion']

    @property
    def pubinfo(self):
        return self._graphs['pubinfo']

    @property
    def provenance(self):
        return self._graphs['provenance']

    @property
    def source_uri(self):
        return self._source_uri

    @property
    def introduces_concept(self):
        concepts_introduced = list()
        for s, p, o in self.pubinfo.triples((None, namespaces.NPX.introduces, None)):
            concepts_introduced.append(o)

        if len(concepts_introduced) == 0:
            return None
        elif len(concepts_introduced) == 1:
            return concepts_introduced[0]
        else:
            raise ValueError('Nanopub introduces multiple concepts')

    def __str__(self):
        s = f'Original source URI = {self._source_uri}\n'
        s += self._rdf.serialize(format='trig').decode('utf-8')
        return s


def replace_in_rdf(rdf: rdflib.Graph, oldvalue, newvalue):
    """Replace values in RDF.

    Replace all subjects or objects matching `oldvalue` with `newvalue`. Replaces in place.

    Args:
        rdf (rdflib.Graph): The RDF graph in which we want to replace nodes
        oldvalue: The value to be replaced
        newvalue: The value to replace with
    """
    for s, p, o in rdf:
        if s == oldvalue:
            rdf.remove((s, p, o))
            rdf.add((newvalue, p, o))
        elif o == oldvalue:
            rdf.remove((s, p, o))
            rdf.add((s, p, newvalue))<|MERGE_RESOLUTION|>--- conflicted
+++ resolved
@@ -74,7 +74,6 @@
                 o = DUMMY_NAMESPACE[str(o)]
             rdf.add((s, p, o))
 
-<<<<<<< HEAD
     @staticmethod
     def _validate_from_assertion_arguments(
             introduces_concept: rdflib.term.BNode, derived_from, assertion_attributed_to,
@@ -82,7 +81,43 @@
             pubinfo_rdf: rdflib.Graph):
         """
         Validate arguments for `from_assertion` method.
-=======
+        """
+
+        if assertion_attributed_to and attribute_assertion_to_profile:
+            raise ValueError(
+                'If you pass a URI for the assertion_attributed_to argument, you cannot pass '
+                'attribute_assertion_to_profile=True, because the assertion will already be '
+                'attributed to the value passed in assertion_attributed_to argument. Set '
+                'attribute_assertion_to_profile=False or do not pass the assertion_attributed_to '
+                'argument.')
+
+        if introduces_concept and not isinstance(introduces_concept, rdflib.term.BNode):
+            raise ValueError('If you want a nanopublication to introduce a concept, you need to '
+                             'pass it as an rdflib.term.BNode("concept_name"). This will make '
+                             'sure it is referred to from the nanopublication uri namespace upon '
+                             'publishing.')
+
+        if provenance_rdf:
+            if derived_from and (None, namespaces.PROV.wasDerivedFrom, None) in provenance_rdf:
+                raise ValueError('The provenance_rdf that you passed already contains the '
+                                 'prov:wasDerivedFrom predicate, so you can not also use the '
+                                 'derived_from argument')
+            if (assertion_attributed_to
+                    and (None, namespaces.PROV.wasAttributedTo, None) in provenance_rdf):
+                raise ValueError('The provenance_rdf that you passed already contains the '
+                                 'prov:wasAttributedTo predicate, so you can not also use the '
+                                 'assertion_attributed_to argument')
+            if (attribute_assertion_to_profile
+                    and (None, namespaces.PROV.wasAttributedTo, None) in provenance_rdf):
+                raise ValueError('The provenance_rdf that you passed already contains the '
+                                 'prov:wasAttributedTo predicate, so you can not also use the '
+                                 'attribute_assertion_to_profile argument')
+        if pubinfo_rdf:
+            if introduces_concept and (None, namespaces.NPX.introduces, None) in pubinfo_rdf:
+                raise ValueError('The pubinfo_rdf that you passed already contains the '
+                                 'npx:introduces predicate, so you can not also use the '
+                                 'introduces_concept argument')
+
     @classmethod
     def from_assertion(cls, assertion_rdf: rdflib.Graph,
                        introduces_concept: rdflib.term.BNode = None,
@@ -119,74 +154,6 @@
                 nanopublication.
                 This is optional, for most cases the defaults will be sufficient.
 
->>>>>>> 354ba80b
-        """
-
-        if assertion_attributed_to and attribute_assertion_to_profile:
-            raise ValueError(
-                'If you pass a URI for the assertion_attributed_to argument, you cannot pass '
-                'attribute_assertion_to_profile=True, because the assertion will already be '
-                'attributed to the value passed in assertion_attributed_to argument. Set '
-                'attribute_assertion_to_profile=False or do not pass the assertion_attributed_to '
-                'argument.')
-
-        if introduces_concept and not isinstance(introduces_concept, rdflib.term.BNode):
-            raise ValueError('If you want a nanopublication to introduce a concept, you need to '
-                             'pass it as an rdflib.term.BNode("concept_name"). This will make '
-                             'sure it is referred to from the nanopublication uri namespace upon '
-                             'publishing.')
-
-        if provenance_rdf:
-            if derived_from and (None, namespaces.PROV.wasDerivedFrom, None) in provenance_rdf:
-                raise ValueError('The provenance_rdf that you passed already contains the '
-                                 'prov:wasDerivedFrom predicate, so you can not also use the '
-                                 'derived_from argument')
-            if (assertion_attributed_to
-                    and (None, namespaces.PROV.wasAttributedTo, None) in provenance_rdf):
-                raise ValueError('The provenance_rdf that you passed already contains the '
-                                 'prov:wasAttributedTo predicate, so you can not also use the '
-                                 'assertion_attributed_to argument')
-            if (attribute_assertion_to_profile
-                    and (None, namespaces.PROV.wasAttributedTo, None) in provenance_rdf):
-                raise ValueError('The provenance_rdf that you passed already contains the '
-                                 'prov:wasAttributedTo predicate, so you can not also use the '
-                                 'attribute_assertion_to_profile argument')
-        if pubinfo_rdf:
-            if introduces_concept and (None, namespaces.NPX.introduces, None) in pubinfo_rdf:
-                raise ValueError('The pubinfo_rdf that you passed already contains the '
-                                 'npx:introduces predicate, so you can not also use the '
-                                 'introduces_concept argument')
-
-    @classmethod
-    def from_assertion(cls, assertion_rdf: rdflib.Graph,
-                       introduces_concept: rdflib.term.BNode = None,
-                       derived_from=None, assertion_attributed_to=None,
-                       attribute_assertion_to_profile: bool = False,
-                       provenance_rdf: rdflib.Graph = None,
-                       pubinfo_rdf: rdflib.Graph = None
-                       ):
-        """
-        Construct Nanopub object based on given assertion. Any blank nodes in the rdf graph are
-        replaced with the nanopub's URI, with the blank node name as a fragment. For example, if
-        the blank node is called 'step', that would result in a URI composed of the nanopub's (base)
-        URI, followed by #step.
-
-        Args:
-            assertion_rdf: The assertion RDF graph.
-            introduces_concept: the pubinfo graph will note that this nanopub npx:introduces the
-                concept. The concept should be a blank node (rdflib.term.BNode), and is converted
-                to a URI derived from the nanopub's URI with a fragment (#) made from the blank
-                node's name.
-            derived_from: Add a triple to the provenance graph stating that this
-                nanopub's assertion prov:wasDerivedFrom the given URI. If a list of URIs is
-                passed, a provenance triple will be generated for each.
-            assertion_attributed_to: the provenance graph will note that this nanopub's assertion
-                prov:wasAttributedTo the given URI.
-            attribute_assertion_to_profile: Attribute the assertion to the ORCID iD in the profile
-            provenance_rdf: RDF triples to be added to provenance graph of the nanopublication.
-                This is optional, for most cases the defaults will be sufficient.
-            pubinfo_rdf: RDF triples to be added to the publication info graph of the
-                nanopublication. This is optional, for most cases the defaults will be sufficient.
         """
         cls._validate_from_assertion_arguments(introduces_concept, derived_from,
                                                assertion_attributed_to,
