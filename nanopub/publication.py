--- conflicted
+++ resolved
@@ -140,16 +140,12 @@
                        attribute_publication_to_profile: bool = True,
                        provenance_rdf: rdflib.Graph = None,
                        pubinfo_rdf: rdflib.Graph = None,
-<<<<<<< HEAD
                        add_pubinfo_generated_time: bool = True,
                        add_prov_generated_time: bool = True,
                        nanopub_profile: Profile = None
                        # Quick hack, if people use this function without providing
                        # a Profile, then we try to load the default one.
                        # Not perfect, but we do it to keep backward compatibility
-=======
-                       add_generated_at_time: bool = True,
->>>>>>> 20c6d181
                        ):
         """Construct Nanopub object based on given assertion.
 
@@ -246,21 +242,11 @@
         cls._handle_publication_attributed_to(
             attribute_publication_to_profile,
             publication_attributed_to,
-<<<<<<< HEAD
             pubinfo, nanopub_profile
         )
         cls._handle_generated_at_time(add_pubinfo_generated_time,
                                       add_prov_generated_time,
                                       pubinfo, provenance)
-=======
-            pubinfo
-        )
-        cls._handle_generated_at_time(
-            add_generated_at_time,
-            provenance,
-            pubinfo
-        )
->>>>>>> 20c6d181
 
         return cls(rdf=main_graph)
 
@@ -289,20 +275,6 @@
             ))
 
     @staticmethod
-    def _handle_generated_at_time(add_generated_at_time,
-                                  provenance,
-                                  pubinfo):
-        """Handler for `from_assertion` method."""
-        if add_generated_at_time:
-            creationtime = rdflib.Literal(datetime.now(), datatype=XSD.dateTime)
-            provenance.add((
-                DUMMY_NAMESPACE.assertion,
-                namespaces.PROV.generatedAtTime,
-                creationtime
-            ))
-            pubinfo.add((DUMMY_NAMESPACE[''], namespaces.PROV.generatedAtTime, creationtime))
-
-    @staticmethod
     def _handle_assertion_attributed_to(assertion_attributed_to, provenance):
         """Handler for `from_assertion` method."""
         assertion_attributed_to = rdflib.URIRef(assertion_attributed_to)
@@ -313,19 +285,11 @@
     @staticmethod
     def _handle_publication_attributed_to(attribute_publication_to_profile,
                                           publication_attributed_to,
-<<<<<<< HEAD
                                           pubinfo, nanopub_profile):
         """Handler for `from_assertion` method."""
         if attribute_publication_to_profile:
             if publication_attributed_to is None:
                 publication_attributed_to = rdflib.URIRef(nanopub_profile.orcid_id)
-=======
-                                          pubinfo):
-        """Handler for `from_assertion` method."""
-        if attribute_publication_to_profile:
-            if publication_attributed_to is None:
-                publication_attributed_to = rdflib.URIRef(profile.get_orcid_id())
->>>>>>> 20c6d181
             else:
                 publication_attributed_to = rdflib.URIRef(publication_attributed_to)
             pubinfo.add((DUMMY_NAMESPACE[''],
@@ -441,20 +405,13 @@
 
     def __str__(self):
         s = f'Original source URI = {self._source_uri}\n'
-<<<<<<< HEAD
-        s += self._rdf.serialize(format='trig')
-=======
-
         np_serialized = self._rdf.serialize(format='trig')
-
         # In rdflib v5, .serialize() returns a bytes object that needs to be decoded.
         # (rdflib 6+ returns a str)
         if isinstance(np_serialized, bytes):
             np_serialized = np_serialized.decode('utf-8')
 
         s += np_serialized
-
->>>>>>> 20c6d181
         return s
 
 
