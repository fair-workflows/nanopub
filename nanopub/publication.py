from datetime import datetime
from typing import Union
from urllib.parse import urldefrag

import rdflib
from rdflib.namespace import RDF, DC, DCTERMS, XSD

from nanopub import namespaces, profile
from nanopub.definitions import DUMMY_NANOPUB_URI


class Publication:
    """
    Representation of the rdf that comprises a nanopublication
    """

    def __init__(self, rdf=None, source_uri=None):
        self._rdf = rdf
        self._source_uri = source_uri

        # Extract the Head, pubinfo, provenance and assertion graphs from the assigned nanopub rdf
        self._graphs = {}
        for c in rdf.contexts():
            graphid = urldefrag(c.identifier).fragment.lower()
            self._graphs[graphid] = c

        # Check all four expected graphs are provided
        expected_graphs = ['head', 'pubinfo', 'provenance', 'assertion']
        for expected in expected_graphs:
            if expected not in self._graphs.keys():
                raise ValueError(
                    f'Expected to find {expected} graph in nanopub rdf, but not found. Graphs found: {list(self._graphs.keys())}.')

    @staticmethod
    def _replace_blank_nodes(dummy_namespace, assertion_rdf):
        """ Replace blank nodes.

        Replace any blank nodes in the supplied RDF with a corresponding uri in the
        dummy_namespace.'Blank nodes' here refers specifically to rdflib.term.BNode objects. When
        publishing, the dummy_namespace is replaced with the URI of the actual nanopublication.

        For example, if the nanopub's URI is www.purl.org/ABC123 then the blank node will be
        replaced with a concrete URIRef of the form www.purl.org/ABC123#blanknodename where
        'blanknodename' is the name of the rdflib.term.BNode object.

        This is to solve the problem that a user may wish to use the nanopublication to introduce
        a new concept. This new concept needs its own URI (it cannot simply be given the
        nanopublication's URI), but it should still lie within the space of the nanopub.
        Furthermore, the URI the nanopub is published to is not known ahead of time.
        """
        for s, p, o in assertion_rdf:
            assertion_rdf.remove((s, p, o))
            if isinstance(s, rdflib.term.BNode):
                s = dummy_namespace[str(s)]
            if isinstance(o, rdflib.term.BNode):
                o = dummy_namespace[str(o)]
            assertion_rdf.add((s, p, o))

    @classmethod
<<<<<<< HEAD
    def from_assertion(cls, assertion_rdf: rdflib.Graph,
                       introduces_concept: rdflib.term.BNode = None,
                       derived_from=None, attributed_to=None,
                       attribute_to_profile: bool = False, nanopub_author=None):
=======
    def from_assertion(cls, assertion_rdf, uri=DEFAULT_NANOPUB_URI, introduces_concept=None,
                       derived_from=None, assertion_attributed_to=None,
                       attribute_assertion_to_profile: bool = False):
>>>>>>> 692f9972
        """
        Construct Nanopub object based on given assertion. Any blank nodes in the rdf graph are
        replaced with the nanopub's URI, with the blank node name as a fragment. For example, if
        the blank node is called 'step', that would result in a URI composed of the nanopub's (base)
        URI, followed by #step.

        Args:
            assertion_rdf: The assertion RDF graph.
            introduces_concept: the pubinfo graph will note that this nanopub npx:introduces the
                concept. The concept should be a blank node (rdflib.term.BNode), and is converted
                to a URI derived from the nanopub's URI with a fragment (#) made from the blank
                node's name.
            derived_from: Add a triple to the provenance graph stating that this nanopub's assertion prov:wasDerivedFrom the given URI.
                          If a list of URIs is passed, a provenance triple will be generated for each.
<<<<<<< HEAD
            attributed_to: the provenance graph will note that this nanopub prov:wasAttributedTo
                the given URI.
            attribute_to_profile: Attribute the nanopub to the ORCID iD in the profile
            nanopub_author: the pubinfo graph will note that this nanopub prov:wasAttributedTo the
                given URI. If no nanopub_author is provided we default to the author from the
                profile
=======
            assertion_attributed_to: the provenance graph will note that this nanopub's assertion
                prov:wasAttributedTo the given URI.
            attribute_assertion_to_profile: Attribute the assertion to the ORCID iD in the profile

>>>>>>> 692f9972
        """
        if assertion_attributed_to and attribute_assertion_to_profile:
            raise ValueError(
                'If you pass a URI for the assertion_attributed_to argument, you cannot pass '
                'attribute_assertion_to_profile=True, because the assertion will already be '
                'attributed to the value passed in assertion_attributed_to argument. Set '
                'attribute_assertion_to_profile=False or do not pass the assertion_attributed_to '
                'argument.')
        if attribute_assertion_to_profile:
            assertion_attributed_to = rdflib.URIRef(profile.get_orcid_id())

        if introduces_concept and not isinstance(introduces_concept, rdflib.term.BNode):
            raise ValueError('If you want a nanopublication to introduce a concept, you need to '
                             'pass it as an rdflib.term.BNode("concept_name"). This will make '
                             'sure it is referred to from the nanopublication uri namespace upon '
                             'publishing.')

        # To be replaced with the published uri upon publishing
        this_np = rdflib.Namespace(DUMMY_NANOPUB_URI + '#')

        cls._replace_blank_nodes(dummy_namespace=this_np, assertion_rdf=assertion_rdf)

        # Set up different contexts
        rdf = rdflib.ConjunctiveGraph()
        # Use namespaces from assertion_rdf
        for prefix, namespace in assertion_rdf.namespaces():
            rdf.bind(prefix, namespace)
        head = rdflib.Graph(rdf.store, this_np.Head)
        assertion = rdflib.Graph(rdf.store, this_np.assertion)
        provenance = rdflib.Graph(rdf.store, this_np.provenance)
        pub_info = rdflib.Graph(rdf.store, this_np.pubInfo)

        rdf.bind("", this_np)
        rdf.bind("np", namespaces.NP)
        rdf.bind("npx", namespaces.NPX)
        rdf.bind("prov", namespaces.PROV)
        rdf.bind("hycl", namespaces.HYCL)
        rdf.bind("dc", DC)
        rdf.bind("dcterms", DCTERMS)

        head.add((this_np[''], RDF.type, namespaces.NP.Nanopublication))
        head.add((this_np[''], namespaces.NP.hasAssertion, this_np.assertion))
        head.add((this_np[''], namespaces.NP.hasProvenance, this_np.provenance))
        head.add((this_np[''], namespaces.NP.hasPublicationInfo,
                  this_np.pubInfo))

        assertion += assertion_rdf

        creationtime = rdflib.Literal(datetime.now(), datatype=XSD.dateTime)
        provenance.add((this_np.assertion, namespaces.PROV.generatedAtTime, creationtime))

        pub_info.add((this_np[''], namespaces.PROV.generatedAtTime, creationtime))

        if assertion_attributed_to:
            assertion_attributed_to = rdflib.URIRef(assertion_attributed_to)
            provenance.add((this_np.assertion,
                            namespaces.PROV.wasAttributedTo,
                            assertion_attributed_to))

        if derived_from:
            uris = []
            if isinstance(derived_from, list):
                list_of_URIs = derived_from
            else:
                list_of_URIs = [derived_from]

            for derived_from_uri in list_of_URIs:
                # Convert uri to an rdflib term first (if necessary)
                derived_from_uri = rdflib.URIRef(derived_from_uri)

                provenance.add((this_np.assertion,
                                namespaces.PROV.wasDerivedFrom,
                                derived_from_uri))

        # Always attribute the nanopublication (not the assertion) to the ORCID iD in user profile
        pub_info.add((this_np[''],
                      namespaces.PROV.wasAttributedTo,
                      rdflib.URIRef(profile.get_orcid_id())))

        if introduces_concept:
            # Convert introduces_concept URI to an rdflib term first (if necessary)
            if isinstance(introduces_concept, rdflib.term.BNode):
                introduces_concept = this_np[str(introduces_concept)]
            else:
                introduces_concept = rdflib.URIRef(introduces_concept)

            pub_info.add((this_np[''],
                          namespaces.NPX.introduces,
                          introduces_concept))

        return cls(rdf=rdf)

    @property
    def rdf(self):
        return self._rdf

    @property
    def assertion(self):
        return self._graphs['assertion']

    @property
    def pubinfo(self):
        return self._graphs['pubinfo']

    @property
    def provenance(self):
        return self._graphs['provenance']

    @property
    def source_uri(self):
        return self._source_uri

    @property
    def introduces_concept(self):
        concepts_introduced = list()
        for s, p, o in self.pubinfo.triples((None, namespaces.NPX.introduces, None)):
            concepts_introduced.append(o)

        if len(concepts_introduced) == 0:
            return None
        elif len(concepts_introduced) == 1:
            return concepts_introduced[0]
        else:
            raise ValueError('Nanopub introduces multiple concepts')

    def __str__(self):
        s = f'Original source URI = {self._source_uri}\n'
        s += self._rdf.serialize(format='trig').decode('utf-8')
        return s


def replace_in_rdf(rdf: rdflib.Graph, oldvalue, newvalue):
    """
    Replace subjects or objects of oldvalue with newvalue
    """
    for s, p, o in rdf:
        if s == oldvalue:
            rdf.remove((s, p, o))
            rdf.add((newvalue, p, o))
        elif o == oldvalue:
            rdf.remove((s, p, o))
            rdf.add((s, p, newvalue))<|MERGE_RESOLUTION|>--- conflicted
+++ resolved
@@ -57,16 +57,10 @@
             assertion_rdf.add((s, p, o))
 
     @classmethod
-<<<<<<< HEAD
     def from_assertion(cls, assertion_rdf: rdflib.Graph,
                        introduces_concept: rdflib.term.BNode = None,
-                       derived_from=None, attributed_to=None,
-                       attribute_to_profile: bool = False, nanopub_author=None):
-=======
-    def from_assertion(cls, assertion_rdf, uri=DEFAULT_NANOPUB_URI, introduces_concept=None,
                        derived_from=None, assertion_attributed_to=None,
                        attribute_assertion_to_profile: bool = False):
->>>>>>> 692f9972
         """
         Construct Nanopub object based on given assertion. Any blank nodes in the rdf graph are
         replaced with the nanopub's URI, with the blank node name as a fragment. For example, if
@@ -81,19 +75,10 @@
                 node's name.
             derived_from: Add a triple to the provenance graph stating that this nanopub's assertion prov:wasDerivedFrom the given URI.
                           If a list of URIs is passed, a provenance triple will be generated for each.
-<<<<<<< HEAD
-            attributed_to: the provenance graph will note that this nanopub prov:wasAttributedTo
-                the given URI.
-            attribute_to_profile: Attribute the nanopub to the ORCID iD in the profile
-            nanopub_author: the pubinfo graph will note that this nanopub prov:wasAttributedTo the
-                given URI. If no nanopub_author is provided we default to the author from the
-                profile
-=======
             assertion_attributed_to: the provenance graph will note that this nanopub's assertion
                 prov:wasAttributedTo the given URI.
             attribute_assertion_to_profile: Attribute the assertion to the ORCID iD in the profile
 
->>>>>>> 692f9972
         """
         if assertion_attributed_to and attribute_assertion_to_profile:
             raise ValueError(
