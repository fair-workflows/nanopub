import os
import random
import tempfile
import warnings

import rdflib
import requests

<<<<<<< HEAD
from nanopub import namespaces
from nanopub.definitions import DUMMY_NANOPUB_URI
from nanopub.publication import Publication
=======
from nanopub import namespaces, profile
from nanopub.definitions import DEFAULT_NANOPUB_URI
>>>>>>> b328be11
from nanopub.java_wrapper import JavaWrapper
from nanopub.publication import Publication

NANOPUB_GRLC_URLS = ["http://grlc.nanopubs.lod.labs.vu.nl/api/local/local/",
                     "http://130.60.24.146:7881/api/local/local/",
                     "https://openphacts.cs.man.ac.uk/nanopub/grlc/api/local/local/",
                     "https://grlc.nanopubs.knows.idlab.ugent.be/api/local/local/",
                     "http://grlc.np.scify.org/api/local/local/",
                     "http://grlc.np.dumontierlab.com/api/local/local/"]
NANOPUB_TEST_GRLC_URL = 'http://test-grlc.nanopubs.lod.labs.vu.nl/api/local/local/'
NANOPUB_FETCH_FORMAT = 'trig'
NANOPUB_TEST_URL = 'http://test-server.nanopubs.lod.labs.vu.nl/'


class NanopubClient:
    """
    Provides utility functions for searching, creating and publishing RDF graphs
    as assertions in a nanopublication.
    """
    def __init__(self, use_test_server=False):
        """Construct NanopubClient.

        Args:
            use_test_server: Toggle using the test nanopub server.
        """
        self.use_test_server = use_test_server
        self.java_wrapper = JavaWrapper(use_test_server=use_test_server)
        if use_test_server:
            self.grlc_urls = [NANOPUB_TEST_GRLC_URL]
        else:
            self.grlc_urls = NANOPUB_GRLC_URLS

    def find_nanopubs_with_text(self, text, max_num_results=1000):
        """
        Searches the nanopub servers (at the specified grlc API) for any nanopubs matching the
        given search text, up to max_num_results.
        """
        if len(text) == 0:
            return []

        params = {'text': text, 'graphpred': '', 'month': '', 'day': '', 'year': ''}

        return self._search(endpoint='find_nanopubs_with_text',
                            params=params,
                            max_num_results=max_num_results)

    def find_nanopubs_with_pattern(self, subj=None, pred=None, obj=None,
                                   max_num_results=1000):
        """
        Searches the nanopub servers (at the specified grlc API) for any nanopubs matching the given RDF pattern,
        up to max_num_results.
        """
        params = {}
        if subj:
            params['subj'] = subj
        if pred:
            params['pred'] = pred
        if obj:
            params['obj'] = obj

        return self._search(endpoint='find_nanopubs_with_pattern',
                            params=params,
                            max_num_results=max_num_results)

    def find_things(self, type=None, searchterm=' ',
                    max_num_results=1000):
        """
        Searches the nanopub servers (at the specified grlc API) for any nanopubs of the given type, with given search term,
        up to max_num_results.
        """
        if not type or not searchterm:
            raise ValueError(f'type and searchterm must BOTH be specified in calls to'
                             f'Nanopub.search_things. type: {type}, searchterm: {searchterm}')

        params = dict()
        params['type'] = type
        params['searchterm'] = searchterm

        return self._search(endpoint='find_things',
                            params=params,
                            max_num_results=max_num_results, )

    def _query_grlc(self, params, endpoint):
        """Query the nanopub server grlc endpoint.

        Query a nanopub grlc server endpoint (for example: find_text). Try several of the nanopub
        garlic servers.
        """
        headers = {"Accept": "application/json"}
        r = None
        random.shuffle(self.grlc_urls)  # To balance load across servers
        for grlc_url in self.grlc_urls:
            url = grlc_url + endpoint
            r = requests.get(url, params=params, headers=headers)
            if r.status_code == 502:  # Server is likely down
                warnings.warn(f'Could not get response from {grlc_url}, trying other servers')
            else:
                r.raise_for_status()  # For non-502 errors we don't want to try other servers
                return r

        raise requests.HTTPError(f'Could not get response from any of the nanopub grlc '
                                 f'endpoints, last response: {r.status_code}:{r.reason}')

    def _search(self, endpoint: str, params: dict, max_num_results: int):
        """
        General nanopub server search method. User should use e.g. find_nanopubs_with_text,
        find_things etc.

        Args:
            endpoint: garlic endpoint to query, for example: find_things
            params: dictionary with parameters for get request
            max_num_results: Maximum number of results to return

        Raises:
            JSONDecodeError: in case response can't be serialized as JSON, this can happen due to a
                virtuoso error.
        """
        r = self._query_grlc(params, endpoint)
        results_json = r.json()

        results_list = results_json['results']['bindings']
        nanopubs = []

        for result in results_list:
            nanopub = {}
            nanopub['np'] = result['np']['value']

            if 'v' in result:
                nanopub['description'] = result['v']['value']
            elif 'description' in result:
                nanopub['description'] = result['description']['value']
            else:
                nanopub['v'] = ''

            nanopub['date'] = result['date']['value']

            nanopubs.append(nanopub)

            if len(nanopubs) >= max_num_results:
                break

        return nanopubs

    def fetch(self, uri):
        """
        Download the nanopublication at the specified URI.

        Returns:
            a Publication object.
        """
        r = requests.get(uri + '.' + NANOPUB_FETCH_FORMAT)
        if not r.ok and self.use_test_server:
            # Let's try the test server
            nanopub_id = uri.rsplit('/', 1)[-1]
            uri = NANOPUB_TEST_URL + nanopub_id
            r = requests.get(uri + '.' + NANOPUB_FETCH_FORMAT)
        r.raise_for_status()

        nanopub_rdf = rdflib.ConjunctiveGraph()
        nanopub_rdf.parse(data=r.text, format=NANOPUB_FETCH_FORMAT)
        return Publication(rdf=nanopub_rdf, source_uri=uri)

    def publish(self, nanopub: Publication):
        """
        Publish nanopub object.
        Uses np commandline tool to sign and publish.
        """
        # Create a temporary dir for files created during serializing and signing
        tempdir = tempfile.mkdtemp()

        # Convert nanopub rdf to trig
        fname = 'temp.trig'
        unsigned_fname = os.path.join(tempdir, fname)
        nanopub.rdf.serialize(destination=unsigned_fname, format='trig')

        # Sign the nanopub and publish it
        signed_file = self.java_wrapper.sign(unsigned_fname)
        nanopub_uri = self.java_wrapper.publish(signed_file)
        publication_info = {'nanopub_uri': nanopub_uri}
        print(f'Published to {nanopub_uri}')

        if nanopub.introduces_concept:
            concept_uri = str(nanopub.introduces_concept)
            # Replace the DEFAULT_NANOPUB_URI with the actually published nanopub uri. # This is
            # necessary if a blank node was passed as introduces_concept. In that case the
            # Nanopub.from_assertion method replaces the blank node with the base nanopub's URI
            # and appends a fragment, given by the 'name' of the blank node. For example, if a
            # blank node with name 'step' was passed as introduces_concept, the concept will be
            # published with a URI that looks like [published nanopub URI]#step.
            concept_uri = concept_uri.replace(DUMMY_NANOPUB_URI, nanopub_uri)
            publication_info['concept_uri'] = concept_uri
            print(f'Published concept to {concept_uri}')

        return publication_info

    def claim(self, statement_text: str):
        """Quickly claim a statement.

        Constructs statement triples around the provided text following the Hypotheses and Claims
        Ontology (http://purl.org/petapico/o/hycl).

        Args:
            statement_text: the text of the statement, example: 'All cats are grey'
        """
        assertion_rdf = rdflib.Graph()
        this_statement = rdflib.term.BNode('mystatement')
        assertion_rdf.add((this_statement, rdflib.RDF.type, namespaces.HYCL.Statement))
        assertion_rdf.add((this_statement, rdflib.RDFS.label, rdflib.Literal(statement_text)))

        publication = Publication.from_assertion(assertion_rdf=assertion_rdf,
                                                 attribute_to_profile=True)

        # TODO: This is a hacky solution, should be changed once we can add provenance triples to
        #  from_assertion method.
        publication.provenance.add((rdflib.URIRef(profile.get_orcid_id()),
                                    namespaces.HYCL.claims,
                                    rdflib.URIRef(DEFAULT_NANOPUB_URI + '#mystatement')))
        self.publish(publication)

        nanopub = Publication.from_assertion(assertion_rdf=assertion_rdf)
        self.publish(nanopub)

    def _check_public_keys_match(self, uri):
        """ Check for matching public keys of a nanopublication with the profile.

        Raises:
            AssertionError: When the nanopublication is signed with a public key that does not
                match the public key in the profile
        """
        publication = self.fetch(uri)
        their_public_keys = list(publication.pubinfo.objects(rdflib.URIRef(uri + '#sig'),
                                                             namespaces.NPX.hasPublicKey))
        if len(their_public_keys) > 0:
            their_public_key = str(their_public_keys[0])
            if len(their_public_keys) > 1:
                warnings.warn(f'Nanopublication is signed with multiple public keys, we will use '
                              f'this one: {their_public_key}')
            if their_public_key != profile.get_public_key():
                raise AssertionError('The public key in your profile does not match the public key'
                                     'that the publication that you want to retract is signed '
                                     'with. Use force=True to force retraction anyway.')

    def retract(self, uri: str, force=False):
        """ Retract a nanopublication.

        Publish a retraction nanpublication that declares retraction of the nanopublication that
        corresponds to the 'uri' argument.

        Args:
            uri: The uri pointing to the to-be-retracted nanopublication
            force: Toggle using force to retract, this will even retract the nanopublication if
                it is signed with a different public key than the one in the user profile.

        Returns:
            publication info dictionary with keys 'concept_uri' and 'nanopub_uri' of the
                retraction nanopublication
        """
        if not force:
            self._check_public_keys_match(uri)
        assertion_rdf = rdflib.Graph()
        orcid_id = profile.get_orcid_id()
        if orcid_id is None:
            raise RuntimeError('You need to setup your profile with ORCID iD in order to retract a '
                               'nanopublication, see the instructions in the README')
        assertion_rdf.add((rdflib.URIRef(orcid_id), namespaces.NPX.retracts,
                           rdflib.URIRef(uri)))
        publication = Publication.from_assertion(assertion_rdf=assertion_rdf,
                                                 attribute_to_profile=True)
        return self.publish(publication)<|MERGE_RESOLUTION|>--- conflicted
+++ resolved
@@ -6,14 +6,9 @@
 import rdflib
 import requests
 
-<<<<<<< HEAD
-from nanopub import namespaces
+from nanopub import namespaces, profile
 from nanopub.definitions import DUMMY_NANOPUB_URI
 from nanopub.publication import Publication
-=======
-from nanopub import namespaces, profile
-from nanopub.definitions import DEFAULT_NANOPUB_URI
->>>>>>> b328be11
 from nanopub.java_wrapper import JavaWrapper
 from nanopub.publication import Publication
 
