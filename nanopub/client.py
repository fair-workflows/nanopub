import os
import random
import tempfile
import warnings
from enum import Enum, unique

import rdflib
import requests

from nanopub import namespaces
from nanopub.definitions import DEFAULT_NANOPUB_URI
from nanopub.publication import Publication
from nanopub.java_wrapper import JavaWrapper

NANOPUB_GRLC_URLS = ["http://grlc.nanopubs.lod.labs.vu.nl/api/local/local/",
                     "http://130.60.24.146:7881/api/local/local/",
                     "https://openphacts.cs.man.ac.uk/nanopub/grlc/api/local/local/",
                     "https://grlc.nanopubs.knows.idlab.ugent.be/api/local/local/",
                     "http://grlc.np.scify.org/api/local/local/",
                     "http://grlc.np.dumontierlab.com/api/local/local/"]
NANOPUB_TEST_GRLC_URL = 'http://test-grlc.nanopubs.lod.labs.vu.nl/api/local/local/'


@unique
class Formats(Enum):
    """
    Enums to specify the format of nanopub desired
    """
    TRIG = 'trig'


class NanopubClient:
    """
    Provides utility functions for searching, creating and publishing RDF graphs
    as assertions in a nanopublication.
    """
    def __init__(self, use_test_server=False):
        """Construct NanopubClient.

        Args:
            use_test_server: Toggle using the test nanopub server.
        """
        self.use_test_server = use_test_server
        self.java_wrapper = JavaWrapper(use_test_server=use_test_server)
        if use_test_server:
            self.grlc_urls = [NANOPUB_TEST_GRLC_URL]
        else:
            self.grlc_urls = NANOPUB_GRLC_URLS

    def find_nanopubs_with_text(self, text, max_num_results=1000):
        """
        Searches the nanopub servers (at the specified grlc API) for any nanopubs matching the
        given search text, up to max_num_results.
        """
        if len(text) == 0:
            return []

        params = {'text': text, 'graphpred': '', 'month': '', 'day': '', 'year': ''}

        return self._search(endpoint='find_nanopubs_with_text',
                            params=params,
                            max_num_results=max_num_results)

    def find_nanopubs_with_pattern(self, subj=None, pred=None, obj=None,
                                   max_num_results=1000):
        """
        Searches the nanopub servers (at the specified grlc API) for any nanopubs matching the given RDF pattern,
        up to max_num_results.
        """
        params = {}
        if subj:
            params['subj'] = subj
        if pred:
            params['pred'] = pred
        if obj:
            params['obj'] = obj

        return self._search(endpoint='find_nanopubs_with_pattern',
                            params=params,
                            max_num_results=max_num_results)

    def find_things(self, type=None, searchterm=' ',
                    max_num_results=1000):
        """
        Searches the nanopub servers (at the specified grlc API) for any nanopubs of the given type, with given search term,
        up to max_num_results.
        """
        if not type or not searchterm:
            raise ValueError(f'type and searchterm must BOTH be specified in calls to'
                             f'Nanopub.search_things. type: {type}, searchterm: {searchterm}')

        params = dict()
        params['type'] = type
        params['searchterm'] = searchterm

        return self._search(endpoint='find_things',
                            params=params,
                            max_num_results=max_num_results, )

    def _query_grlc(self, params, endpoint):
        """Query the nanopub server grlc endpoint.

        Query a nanopub grlc server endpoint (for example: find_text). Try several of the nanopub
        garlic servers.
        """
        headers = {"Accept": "application/json"}
        r = None
        random.shuffle(self.grlc_urls)  # To balance load across servers
        for grlc_url in self.grlc_urls:
            url = grlc_url + endpoint
            r = requests.get(url, params=params, headers=headers)
            if r.status_code == 502:  # Server is likely down
                warnings.warn(f'Could not get response from {grlc_url}, trying other servers')
            else:
                r.raise_for_status()  # For non-502 errors we don't want to try other servers
                return r

        raise requests.HTTPError(f'Could not get response from any of the nanopub grlc '
                                 f'endpoints, last response: {r.status_code}:{r.reason}')

    def _search(self, endpoint: str, params: dict, max_num_results: int):
        """
        General nanopub server search method. User should use e.g. find_nanopubs_with_text,
        find_things etc.

        Args:
            endpoint: garlic endpoint to query, for example: find_things
            params: dictionary with parameters for get request
            max_num_results: Maximum number of results to return

        Raises:
            JSONDecodeError: in case response can't be serialized as JSON, this can happen due to a
                virtuoso error.
        """
        r = self._query_grlc(params, endpoint)
        results_json = r.json()

        results_list = results_json['results']['bindings']
        nanopubs = []

        for result in results_list:
            nanopub = {}
            nanopub['np'] = result['np']['value']

            if 'v' in result:
                nanopub['description'] = result['v']['value']
            elif 'description' in result:
                nanopub['description'] = result['description']['value']
            else:
                nanopub['v'] = ''

            nanopub['date'] = result['date']['value']

            nanopubs.append(nanopub)

            if len(nanopubs) >= max_num_results:
                break

        return nanopubs

    @staticmethod
    def fetch(uri, format: str = 'trig'):
        """
        Download the nanopublication at the specified URI (in specified format).

        Returns:
            a Nanopub object.
        """

        if format == Formats.TRIG.value:
            extension = '.trig'
        else:
            raise ValueError(f'Format not supported: {format}, choose from '
                             f'{[format.value for format in Formats]})')

        r = requests.get(uri + extension)
        r.raise_for_status()

        if r.ok:
            nanopub_rdf = rdflib.ConjunctiveGraph()
            nanopub_rdf.parse(data=r.text, format=format)
            return Publication(rdf=nanopub_rdf, source_uri=uri)

    def publish(self, nanopub: Publication):
        """
        Publish nanopub object.
        Uses np commandline tool to sign and publish.
        """
        # Create a temporary dir for files created during serializing and signing
        tempdir = tempfile.mkdtemp()

        # Convert nanopub rdf to trig
        fname = 'temp.trig'
        unsigned_fname = os.path.join(tempdir, fname)
        nanopub.rdf.serialize(destination=unsigned_fname, format='trig')

        # Sign the nanopub and publish it
        signed_file = self.java_wrapper.sign(unsigned_fname)
        nanopub_uri = self.java_wrapper.publish(signed_file)
        publication_info = {'nanopub_uri': nanopub_uri}
        print(f'Published to {nanopub_uri}')

        if nanopub.introduces_concept:
            concept_uri = str(nanopub.introduces_concept)
            # Replace the DEFAULT_NANOPUB_URI with the actually published nanopub uri. # This is
            # necessary if a blank node was passed as introduces_concept. In that case the
            # Nanopub.from_assertion method replaces the blank node with the base nanopub's URI
            # and appends a fragment, given by the 'name' of the blank node. For example, if a
            # blank node with name 'step' was passed as introduces_concept, the concept will be
            # published with a URI that looks like [published nanopub URI]#step.
            concept_uri = concept_uri.replace(DEFAULT_NANOPUB_URI, nanopub_uri)
            publication_info['concept_uri'] = concept_uri
            print(f'Published concept to {concept_uri}')

        return publication_info

    def claim(self, text, rdftriple=None):
        """
        Publishes a claim, either as a plain text statement, or as an rdf triple (or both)
        """
        assertion_rdf = rdflib.Graph()
<<<<<<< HEAD
        this_statement = rdflib.term.BNode('mystatement')
        assertion_rdf.add((this_statement, rdflib.RDF.type, namespaces.HYCL.Statement))
        assertion_rdf.add((this_statement, rdflib.RDFS.label, rdflib.Literal(statement_text)))

        if author is None:
            if profile.get_orcid_id() is None:
                raise ValueError('You must either setup your profile (see Readme.md) or pass '
                                 'an ORCID iD (example: https://orcid.org/0000-0000-0000-0000)'
                                 'for the author argument')
            else:
                author = rdflib.URIRef(profile.get_orcid_id())
        else:
            author = rdflib.URIRef(author)
        publication = Publication.from_assertion(assertion_rdf=assertion_rdf,
                                                 nanopub_author=author,
                                                 attributed_to=author)
        # TODO: This is a hacky solution, should be changed once we can add provenance triples to
        #  from_assertion method.
        publication.provenance.add((author, namespaces.HYCL.claims,
                                    rdflib.URIRef(DEFAULT_NANOPUB_URI + '#mystatement')))
        self.publish(publication)
=======

        assertion_rdf.add((namespaces.AUTHOR.DrBob, namespaces.HYCL.claims, rdflib.Literal(text)))

        if rdftriple is not None:
            assertion_rdf.add(rdftriple)

        nanopub = Publication.from_assertion(assertion_rdf=assertion_rdf)
        self.publish(nanopub)
>>>>>>> 6d5ccdcf
<|MERGE_RESOLUTION|>--- conflicted
+++ resolved
@@ -7,7 +7,7 @@
 import rdflib
 import requests
 
-from nanopub import namespaces
+from nanopub import namespaces, profile
 from nanopub.definitions import DEFAULT_NANOPUB_URI
 from nanopub.publication import Publication
 from nanopub.java_wrapper import JavaWrapper
@@ -214,12 +214,17 @@
 
         return publication_info
 
-    def claim(self, text, rdftriple=None):
-        """
-        Publishes a claim, either as a plain text statement, or as an rdf triple (or both)
+    def claim(self, statement_text: str, author: str = None):
+        """Quickly claim a statement.
+
+        Constructs statement triples around the provided text following the Hypotheses and Claims
+        Ontology (http://purl.org/petapico/o/hycl).
+
+        Args:
+            statement_text: the text of the statement, example: 'All cats are grey'
+            author: Your ORCID iD URI, example: https://orcid.org/0000-0000-0000-0000
         """
         assertion_rdf = rdflib.Graph()
-<<<<<<< HEAD
         this_statement = rdflib.term.BNode('mystatement')
         assertion_rdf.add((this_statement, rdflib.RDF.type, namespaces.HYCL.Statement))
         assertion_rdf.add((this_statement, rdflib.RDFS.label, rdflib.Literal(statement_text)))
@@ -240,14 +245,4 @@
         #  from_assertion method.
         publication.provenance.add((author, namespaces.HYCL.claims,
                                     rdflib.URIRef(DEFAULT_NANOPUB_URI + '#mystatement')))
-        self.publish(publication)
-=======
-
-        assertion_rdf.add((namespaces.AUTHOR.DrBob, namespaces.HYCL.claims, rdflib.Literal(text)))
-
-        if rdftriple is not None:
-            assertion_rdf.add(rdftriple)
-
-        nanopub = Publication.from_assertion(assertion_rdf=assertion_rdf)
-        self.publish(nanopub)
->>>>>>> 6d5ccdcf
+        self.publish(publication)