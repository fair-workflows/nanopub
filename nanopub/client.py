--- conflicted
+++ resolved
@@ -19,9 +19,7 @@
                      "http://grlc.np.scify.org/api/local/local/",
                      "http://grlc.np.dumontierlab.com/api/local/local/"]
 NANOPUB_TEST_GRLC_URL = 'http://test-grlc.nanopubs.lod.labs.vu.nl/api/local/local/'
-<<<<<<< HEAD
 NANOPUB_FETCH_FORMAT = 'trig'
-=======
 NANOPUB_TEST_URL = 'http://test-server.nanopubs.lod.labs.vu.nl/'
 
 @unique
@@ -30,7 +28,6 @@
     Enums to specify the format of nanopub desired
     """
     TRIG = 'trig'
->>>>>>> 5f748885
 
 
 class NanopubClient:
@@ -162,46 +159,24 @@
 
         return nanopubs
 
-<<<<<<< HEAD
-    @staticmethod
-    def fetch(uri):
-=======
-    def fetch(self, uri, format: str = 'trig'):
->>>>>>> 5f748885
+    def fetch(self, uri):
         """
         Download the nanopublication at the specified URI.
 
         Returns:
             a Publication object.
         """
-<<<<<<< HEAD
         r = requests.get(uri + '.' + NANOPUB_FETCH_FORMAT)
-        r.raise_for_status()
-
-        if r.ok:
-            nanopub_rdf = rdflib.ConjunctiveGraph()
-            nanopub_rdf.parse(data=r.text, format=NANOPUB_FETCH_FORMAT)
-            return Publication(rdf=nanopub_rdf, source_uri=uri)
-=======
-
-        if format == Formats.TRIG.value:
-            extension = '.trig'
-        else:
-            raise ValueError(f'Format not supported: {format}, choose from '
-                             f'{[format.value for format in Formats]})')
-
-        r = requests.get(uri + extension)
         if not r.ok and self.use_test_server:
             # Let's try the test server
             nanopub_id = uri.rsplit('/', 1)[-1]
             uri = NANOPUB_TEST_URL + nanopub_id
-            r = requests.get(uri + extension)
+            r = requests.get(uri + '.' + NANOPUB_FETCH_FORMAT)
         r.raise_for_status()
 
         nanopub_rdf = rdflib.ConjunctiveGraph()
-        nanopub_rdf.parse(data=r.text, format=format)
+        nanopub_rdf.parse(data=r.text, format=NANOPUB_FETCH_FORMAT)
         return Publication(rdf=nanopub_rdf, source_uri=uri)
->>>>>>> 5f748885
 
     def publish(self, nanopub: Publication):
         """
