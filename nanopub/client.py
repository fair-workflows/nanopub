# -*- coding: utf-8 -*-
"""This module includes a client for the nanopub server.
"""

import os
import random
import tempfile
import warnings
from typing import List

import rdflib
import requests

from nanopub import namespaces, profile
from nanopub.definitions import DUMMY_NANOPUB_URI
from nanopub.java_wrapper import JavaWrapper
from nanopub.publication import Publication

NANOPUB_GRLC_URLS = ["http://grlc.nanopubs.lod.labs.vu.nl/api/local/local/",
                     "http://130.60.24.146:7881/api/local/local/",
                     "https://openphacts.cs.man.ac.uk/nanopub/grlc/api/local/local/",
                     "https://grlc.nanopubs.knows.idlab.ugent.be/api/local/local/",
                     "http://grlc.np.scify.org/api/local/local/",
                     "http://grlc.np.dumontierlab.com/api/local/local/"]
NANOPUB_TEST_GRLC_URL = 'http://test-grlc.nanopubs.lod.labs.vu.nl/api/local/local/'
NANOPUB_FETCH_FORMAT = 'trig'
NANOPUB_TEST_URL = 'http://test-server.nanopubs.lod.labs.vu.nl/'


class NanopubClient:
    """
    Provides utility functions for searching, creating and publishing RDF graphs
    as assertions in a nanopublication.

    Args:
        use_test_server (bool): Toggle using the test nanopub server.

    """
    def __init__(self, use_test_server=False):
        self.use_test_server = use_test_server
        self.java_wrapper = JavaWrapper(use_test_server=use_test_server)
        if use_test_server:
            self.grlc_urls = [NANOPUB_TEST_GRLC_URL]
        else:
            self.grlc_urls = NANOPUB_GRLC_URLS

    def find_nanopubs_with_text(self, text: str, pubkey: str = None, max_num_results: int = 1000):
        """Text search.

        Search the nanopub servers for any nanopubs matching the
        given search text.

        Args:
            text (str): The text to search on
            pubkey (str): Public key that the matching nanopubs should be signed with
            max_num_results (int): Maximum number of result, default = 1000

        Returns:
            List of dicts depicting matching nanopublications.
            Each dict holds: 'np': the nanopublication uri,
            'date': date of creation of the nanopublication,
            'description': A description of the nanopublication (if found in RDF).

        """
        if len(text) == 0:
            return []
        endpoint = 'find_nanopubs_with_text'
        params = {'text': text, 'graphpred': '', 'month': '', 'day': '', 'year': ''}
        if pubkey:
            params['pubkey'] = pubkey
            endpoint = 'find_signed_nanopubs_with_text'
        return self._search(endpoint=endpoint,
                            params=params,
                            max_num_results=max_num_results)

    def find_valid_signed_nanopubs_with_text(self, text: str, max_num_results: int = 1000):
        """Text search in nanopubs that are signed and not retracted.

        Search the nanopub servers for any nanopubs matching the
        given search text.

        Args:
            text (str): The text to search on
            max_num_results (int): Maximum number of result, default = 1000

        Returns:
            List of dicts depicting matching nanopublications.
            Each dict holds: 'np': the nanopublication uri,
            'date': date of creation of the nanopublication,
            'description': A description of the nanopublication (if found in RDF).

        """
        if len(text) == 0:
            return []

        params = {'text': text, 'graphpred': '', 'month': '', 'day': '', 'year': ''}

        return self._search(endpoint='find_valid_signed_nanopubs_with_text',
                            params=params,
                            max_num_results=max_num_results)

    def find_nanopubs_with_pattern(self, subj: str = None, pred: str = None, obj: str = None,
                                   pubkey: str = None, max_num_results: int = 1000):
        """Pattern search.

        Search the nanopub servers for any nanopubs matching the given RDF pattern. You can leave
        parts of the triple to match anything by not specifying subj, pred, or obj arguments.

        Args:
            subj (str): URI of the subject that you want to match triples on.
            pred (str): URI of the predicate that you want to match triples on.
            obj (str): URI of the object that you want to match triples on.
            pubkey (str): Public key that the matching nanopubs should be signed with
            max_num_results (int): Maximum number of result, default = 1000

        Returns:
            List of dicts depicting matching nanopublications.
            Each dict holds: 'np': the nanopublication uri,
            'date': date of creation of the nanopublication,
            'description': A description of the nanopublication (if found in RDF).

        """
        params = {}
        endpoint = 'find_nanopubs_with_pattern'
        if subj:
            params['subj'] = subj
        if pred:
            params['pred'] = pred
        if obj:
            params['obj'] = obj
        if pubkey:
            params['pubkey'] = pubkey
            endpoint = 'find_signed_nanopubs_with_pattern'

        return self._search(endpoint=endpoint,
                            params=params,
                            max_num_results=max_num_results)

<<<<<<< HEAD
    def find_things(self, type: str, searchterm: str = ' ', pubkey: str = None,
=======
    def find_valid_signed_nanopubs_with_pattern(self, subj: str = None, pred: str = None,
                                                obj: str = None, max_num_results: int = 1000):
        """Pattern search in nanopubs that are signed and not retracted.

        Search the nanopub servers for any nanopubs matching the given RDF pattern. You can leave
        parts of the triple to match anything by not specifying subj, pred, or obj arguments.

        Args:
            subj (str): URI of the subject that you want to match triples on.
            pred (str): URI of the predicate that you want to match triples on.
            obj (str): URI of the object that you want to match triples on.
            max_num_results (int): Maximum number of result, default = 1000

        Returns:
            List of dicts depicting matching nanopublications.
            Each dict holds: 'np': the nanopublication uri,
            'date': date of creation of the nanopublication,
            'description': A description of the nanopublication (if found in RDF).

        """
        params = {}
        if subj:
            params['subj'] = subj
        if pred:
            params['pred'] = pred
        if obj:
            params['obj'] = obj

        return self._search(endpoint='find_valid_signed_nanopubs_with_pattern',
                            params=params,
                            max_num_results=max_num_results)

    def find_things(self, type: str, searchterm: str = ' ',
>>>>>>> 60e2516c
                    max_num_results=1000):
        """Search things (experimental).

        Search for any nanopublications that introduce a concept of the given type, that contain
        text with the given search term.

        Args:
            type (str): A URI denoting the type of the introduced concept
            searchterm (str): The term that you want to search on
            pubkey (str): Public key that the matching nanopubs should be signed with
            max_num_results (int): Maximum number of result, default = 1000

        Returns:
            List of dicts depicting matching nanopublications.
            Each dict holds: 'np': the nanopublication uri,
            'date': date of creation of the nanopublication,
            'description': A description of the nanopublication (if found in RDF).

        """
        if searchterm == '':
            raise ValueError(f'Searchterm can not be an empty string: {searchterm}')
        endpoint = 'find_things'
        params = dict()
        params['type'] = type
        params['searchterm'] = searchterm
        if pubkey:
            params['pubkey'] = pubkey
            endpoint = 'find_signed_things'

        return self._search(endpoint=endpoint,
                            params=params,
                            max_num_results=max_num_results)

    def find_retractions_of(self, uri: str, valid_only=True) -> List[str]:
        """Find retractions of given URI

        Find all nanopublications that retract the given URI.

        Args:
            uri (str): URI to find retractions for
            valid_only (bool): Toggle returning only valid retractions, i.e. retractions that are
                signed with the same public key as the publication they retract. Default is True.

        Returns:
            List of uris that retract the given URI
        """
        if valid_only:
            source_publication = self.fetch(uri)
            public_key = source_publication.signed_with_public_key
            if public_key is None:
                raise ValueError('The source publication is not signed with a public key')
        else:
            public_key = None

        results = self.find_nanopubs_with_pattern(pred=namespaces.NPX.retracts,
                                                  obj=rdflib.URIRef(uri),
                                                  pubkey=public_key)
        return [result['np'] for result in results]

    def find_valid_signed_things(self, type: str, searchterm: str = ' ',
                                 max_num_results=1000):
        """Search things that are signed and not retracted (experimental).

        Search for any nanopublications that introduce a concept of the given type, that contain
        text with the given search term.

        Args:
            type (str): A URI denoting the type of the introduced concept
            searchterm (str): The term that you want to search on
            max_num_results (int): Maximum number of result, default = 1000

        Returns:
            List of dicts depicting matching nanopublications.
            Each dict holds: 'np': the nanopublication uri,
            'date': date of creation of the nanopublication,
            'description': A description of the nanopublication (if found in RDF).

        """
        if searchterm == '':
            raise ValueError(f'Searchterm can not be an empty string: {searchterm}')

        params = dict()
        params['type'] = type
        params['searchterm'] = searchterm

        return self._search(endpoint='find_valid_signed_things',
                            params=params,
                            max_num_results=max_num_results, )

    def _query_grlc(self, params, endpoint):
        """Query the nanopub server grlc endpoint.

        Query a nanopub grlc server endpoint (for example: find_text). Try several of the nanopub
        garlic servers.
        """
        headers = {"Accept": "application/json"}
        r = None
        random.shuffle(self.grlc_urls)  # To balance load across servers
        for grlc_url in self.grlc_urls:
            url = grlc_url + endpoint
            r = requests.get(url, params=params, headers=headers)
            if r.status_code == 502:  # Server is likely down
                warnings.warn(f'Could not get response from {grlc_url}, trying other servers')
            else:
                r.raise_for_status()  # For non-502 errors we don't want to try other servers
                return r

        raise requests.HTTPError(f'Could not get response from any of the nanopub grlc '
                                 f'endpoints, last response: {r.status_code}:{r.reason}')

    def _search(self, endpoint: str, params: dict, max_num_results: int):
        """
        General nanopub server search method. User should use e.g. find_nanopubs_with_text,
        find_things etc.

        Args:
            endpoint: garlic endpoint to query, for example: find_things
            params: dictionary with parameters for get request
            max_num_results: Maximum number of results to return

        Raises:
            JSONDecodeError: in case response can't be serialized as JSON, this can happen due to a
                virtuoso error.
        """
        r = self._query_grlc(params, endpoint)
        results_json = r.json()

        results_list = results_json['results']['bindings']
        nanopubs = []

        for result in results_list:
            nanopubs.append(self._parse_search_result(result))
            if len(nanopubs) >= max_num_results:
                break

        return nanopubs

    @staticmethod
    def _parse_search_result(result: dict):
        """
        Parse a nanopub search result (i.e. referring to one matching nanopublication).
        Rename 'v' to 'description', select only date, np and description fields and unnest them.
        """
        parsed = dict()
        parsed['np'] = result['np']['value']

        if 'v' in result:
            parsed['description'] = result['v']['value']
        elif 'description' in result:
            parsed['description'] = result['description']['value']
        else:
            parsed['description'] = ''
        parsed['date'] = result['date']['value']
        return parsed

    def fetch(self, uri: str):
        """Fetch nanopublication

        Download the nanopublication at the specified URI.

        Args:
            uri (str): The URI of the nanopublication to fetch.

        Returns:
            Publication: a Publication object representing the nanopublication.
        """
        r = requests.get(uri + '.' + NANOPUB_FETCH_FORMAT)
        if not r.ok and self.use_test_server:
            # Let's try the test server
            nanopub_id = uri.rsplit('/', 1)[-1]
            uri = NANOPUB_TEST_URL + nanopub_id
            r = requests.get(uri + '.' + NANOPUB_FETCH_FORMAT)
        r.raise_for_status()

        nanopub_rdf = rdflib.ConjunctiveGraph()
        nanopub_rdf.parse(data=r.text, format=NANOPUB_FETCH_FORMAT)
        return Publication(rdf=nanopub_rdf, source_uri=uri)

    def publish(self, publication: Publication):
        """Publish a Publication object.

        Publish Publication object to the nanopub server. It uses nanopub_java commandline tool to
        sign the nanopublication RDF with the RSA key in the profile and then publish.

        Args:
            publication (Publication): Publication object to publish.

        Returns:
            dict of str: Publication info with: 'nanopub_uri': the URI of the published
            nanopublication, 'concept_uri': the URI of the introduced concept (if applicable)

        """
        # Create a temporary dir for files created during serializing and signing
        tempdir = tempfile.mkdtemp()

        # Convert nanopub rdf to trig
        fname = 'temp.trig'
        unsigned_fname = os.path.join(tempdir, fname)
        publication.rdf.serialize(destination=unsigned_fname, format='trig')

        # Sign the nanopub and publish it
        signed_file = self.java_wrapper.sign(unsigned_fname)
        nanopub_uri = self.java_wrapper.publish(signed_file)
        publication_info = {'nanopub_uri': nanopub_uri}
        print(f'Published to {nanopub_uri}')

        if publication.introduces_concept:
            concept_uri = str(publication.introduces_concept)
            # Replace the DUMMY_NANOPUB_URI with the actually published nanopub uri. This is
            # necessary if a blank node was passed as introduces_concept. In that case the
            # Nanopub.from_assertion method replaces the blank node with the base nanopub's URI
            # and appends a fragment, given by the 'name' of the blank node. For example, if a
            # blank node with name 'step' was passed as introduces_concept, the concept will be
            # published with a URI that looks like [published nanopub URI]#step.
            concept_uri = concept_uri.replace(DUMMY_NANOPUB_URI, nanopub_uri)
            publication_info['concept_uri'] = concept_uri
            print(f'Published concept to {concept_uri}')

        return publication_info

    def claim(self, statement_text: str):
        """Quickly claim a statement.

        Constructs statement triples around the provided text following the Hypotheses and Claims
        Ontology (http://purl.org/petapico/o/hycl).

        Args:
            statement_text (str): the text of the statement, example: 'All cats are grey'

        Returns:
            dict of str: Publication info with: 'nanopub_uri': the URI of the published
            nanopublication, 'concept_uri': the URI of the introduced concept (if applicable)

        """
        assertion_rdf = rdflib.Graph()
        this_statement = rdflib.term.BNode('mystatement')
        assertion_rdf.add((this_statement, rdflib.RDF.type, namespaces.HYCL.Statement))
        assertion_rdf.add((this_statement, rdflib.RDFS.label, rdflib.Literal(statement_text)))

        provenance_rdf = rdflib.Graph()
        orcid_id_uri = rdflib.URIRef(profile.get_orcid_id())
        provenance_rdf.add((orcid_id_uri, namespaces.HYCL.claims, this_statement))
        publication = Publication.from_assertion(assertion_rdf=assertion_rdf,
                                                 attribute_assertion_to_profile=True,
                                                 provenance_rdf=provenance_rdf)
        return self.publish(publication)

    def _check_public_keys_match(self, uri):
        """ Check for matching public keys of a nanopublication with the profile.

        Raises:
            AssertionError: When the nanopublication is signed with a public key that does not
                match the public key in the profile
        """
        publication = self.fetch(uri)
        their_public_key = publication.signed_with_public_key
        if their_public_key is not None and their_public_key != profile.get_public_key():
            raise AssertionError('The public key in your profile does not match the public key'
                                 'that the publication that you want to retract is signed '
                                 'with. Use force=True to force retraction anyway.')

    def retract(self, uri: str, force=False):
        """Retract a nanopublication.

        Publish a retraction nanpublication that declares retraction of the nanopublication that
        corresponds to the 'uri' argument.

        Args:
            uri (str): The uri pointing to the to-be-retracted nanopublication
            force (bool): Toggle using force to retract, this will even retract the
                nanopublication if it is signed with a different public key than the one
                in the user profile.

        Returns:
            dict of str: Publication info with: 'nanopub_uri': the URI of the published
            nanopublication, 'concept_uri': the URI of the introduced concept (if applicable)
        """
        if not force:
            self._check_public_keys_match(uri)
        assertion_rdf = rdflib.Graph()
        orcid_id = profile.get_orcid_id()
        assertion_rdf.add((rdflib.URIRef(orcid_id), namespaces.NPX.retracts,
                           rdflib.URIRef(uri)))
        publication = Publication.from_assertion(assertion_rdf=assertion_rdf,
                                                 attribute_assertion_to_profile=True)
        return self.publish(publication)<|MERGE_RESOLUTION|>--- conflicted
+++ resolved
@@ -136,9 +136,6 @@
                             params=params,
                             max_num_results=max_num_results)
 
-<<<<<<< HEAD
-    def find_things(self, type: str, searchterm: str = ' ', pubkey: str = None,
-=======
     def find_valid_signed_nanopubs_with_pattern(self, subj: str = None, pred: str = None,
                                                 obj: str = None, max_num_results: int = 1000):
         """Pattern search in nanopubs that are signed and not retracted.
@@ -171,8 +168,7 @@
                             params=params,
                             max_num_results=max_num_results)
 
-    def find_things(self, type: str, searchterm: str = ' ',
->>>>>>> 60e2516c
+    def find_things(self, type: str, searchterm: str = ' ', pubkey: str = None,
                     max_num_results=1000):
         """Search things (experimental).
 
@@ -206,6 +202,36 @@
                             params=params,
                             max_num_results=max_num_results)
 
+    def find_valid_signed_things(self, type: str, searchterm: str = ' ',
+                                 max_num_results=1000):
+        """Search things that are signed and not retracted (experimental).
+
+        Search for any nanopublications that introduce a concept of the given type, that contain
+        text with the given search term.
+
+        Args:
+            type (str): A URI denoting the type of the introduced concept
+            searchterm (str): The term that you want to search on
+            max_num_results (int): Maximum number of result, default = 1000
+
+        Returns:
+            List of dicts depicting matching nanopublications.
+            Each dict holds: 'np': the nanopublication uri,
+            'date': date of creation of the nanopublication,
+            'description': A description of the nanopublication (if found in RDF).
+
+        """
+        if searchterm == '':
+            raise ValueError(f'Searchterm can not be an empty string: {searchterm}')
+
+        params = dict()
+        params['type'] = type
+        params['searchterm'] = searchterm
+
+        return self._search(endpoint='find_valid_signed_things',
+                            params=params,
+                            max_num_results=max_num_results)
+
     def find_retractions_of(self, uri: str, valid_only=True) -> List[str]:
         """Find retractions of given URI
 
@@ -231,36 +257,6 @@
                                                   obj=rdflib.URIRef(uri),
                                                   pubkey=public_key)
         return [result['np'] for result in results]
-
-    def find_valid_signed_things(self, type: str, searchterm: str = ' ',
-                                 max_num_results=1000):
-        """Search things that are signed and not retracted (experimental).
-
-        Search for any nanopublications that introduce a concept of the given type, that contain
-        text with the given search term.
-
-        Args:
-            type (str): A URI denoting the type of the introduced concept
-            searchterm (str): The term that you want to search on
-            max_num_results (int): Maximum number of result, default = 1000
-
-        Returns:
-            List of dicts depicting matching nanopublications.
-            Each dict holds: 'np': the nanopublication uri,
-            'date': date of creation of the nanopublication,
-            'description': A description of the nanopublication (if found in RDF).
-
-        """
-        if searchterm == '':
-            raise ValueError(f'Searchterm can not be an empty string: {searchterm}')
-
-        params = dict()
-        params['type'] = type
-        params['searchterm'] = searchterm
-
-        return self._search(endpoint='find_valid_signed_things',
-                            params=params,
-                            max_num_results=max_num_results, )
 
     def _query_grlc(self, params, endpoint):
         """Query the nanopub server grlc endpoint.
