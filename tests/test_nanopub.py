from unittest import mock
from unittest.mock import patch

import pytest
import rdflib
import requests
from rdflib.namespace import RDF

from nanopub import NanopubClient, namespaces
from nanopub.nanopub import Nanopub

skip_if_nanopub_server_unavailable = (
    pytest.mark.skipif(requests.get('http://grlc.nanopubs.lod.labs.vu.nl/').status_code != 200,
                       reason='Nanopub server is unavailable'))

<<<<<<< HEAD
client = NanopubClient()
=======

def test_nanopub_construction_with_bnode_introduced_concept():
    """
    Test Nanopub construction from assertion where a BNode is introduced as a concept.
    """
    test_uri = 'http://www.example.com/my-nanopub'
    test_concept_uri = 'http://www.example.com/my-nanopub#DrBob'  # This nanopub introduced DrBob
    assertion_rdf = rdflib.Graph()
    assertion_rdf.add((rdflib.term.BNode('DrBob'),
                       namespaces.HYCL.claims,
                       rdflib.Literal('This is a test')))

    nanopub = Nanopub.from_assertion(
        assertion_rdf=assertion_rdf,
        uri=rdflib.term.URIRef(test_uri),
        introduces_concept=rdflib.term.BNode('DrBob'),
        derived_from=rdflib.term.URIRef('http://www.example.com/another-nanopub')
        )
    assert str(nanopub.introduces_concept) == test_concept_uri


def nanopub_server_unavailable():
    response = requests.get(NANOPUB_SERVER)

    return response.status_code == BAD_GATEWAY
>>>>>>> d675d58f


@pytest.mark.flaky(max_runs=10)
@skip_if_nanopub_server_unavailable
def test_find_nanopubs_with_text():
    """
    Check that Nanopub text search is returning results for a few common search terms
    """
    searches = ['fair', 'heart']

    for search in searches:
        results = client.find_nanopubs_with_text(search)
        assert len(results) > 0

    assert len(client.find_nanopubs_with_text('')) == 0


@pytest.mark.flaky(max_runs=10)
@skip_if_nanopub_server_unavailable
def test_find_nanopubs_with_pattern():
    """
        Check that Nanopub pattern search is returning results
    """
    searches = [
        ('', 'http://www.w3.org/1999/02/22-rdf-syntax-ns#type', 'https://www.omg.org/spec/BPMN/scriptTask'),
        ('http://purl.org/np/RANhYfdZCVDQr8ItxDYCZWhvBhzjJTs9Cq-vPnmSBDd5g', '', '')
    ]

    for subj, pred, obj in searches:
        results = client.find_nanopubs_with_pattern(subj=subj, pred=pred, obj=obj)
        assert len(results) > 0
        assert 'Error' not in results[0]


@pytest.mark.flaky(max_runs=10)
@skip_if_nanopub_server_unavailable
def test_nanopub_search_things():
    """
        Check that Nanopub 'find_things' search is returning results
    """
    searches = [
        'http://dkm.fbk.eu/index.php/BPMN2_Ontology#ManualTask',
        'http://purl.org/net/p-plan#Plan'
    ]

    for thing_type in searches:
        results = client.find_things(type=thing_type)
        assert len(results) > 0

    with pytest.raises(Exception):
        client.find_things()


def test_nanopub_search():
    with pytest.raises(Exception):
        client._search(params=None,
                       max_num_results=100,
                       endpoint='http://www.api.url')
    with pytest.raises(Exception):
        client._search(params={'search': 'text'},
                       max_num_results=None,
                       endpoint='http://www.api.url')
    with pytest.raises(Exception):
        client._search(params={'search': 'text'},
                       max_num_results=100,
                       endpoint=None)


@pytest.mark.flaky(max_runs=10)
@skip_if_nanopub_server_unavailable
def test_nanopub_fetch():
    """
    Check that Nanopub fetch is returning results for a few known nanopub URIs.
    """
    known_nps = [
        'http://purl.org/np/RAFNR1VMQC0AUhjcX2yf94aXmG1uIhteGXpq12Of88l78',
        'http://purl.org/np/RAePO1Fi2Wp1ARk2XfOnTTwtTkAX1FBU3XuCwq7ng0jIo',
        'http://purl.org/np/RA48Iprh_kQvb602TR0ammkR6LQsYHZ8pyZqZTPQIl17s'
    ]

    for np_uri in known_nps:
        np = client.fetch(np_uri, format='trig')
        assert isinstance(np, Nanopub)
        assert np.source_uri == np_uri
        assert len(np.rdf) > 0
        assert np.assertion is not None
        assert np.pubinfo is not None
        assert np.provenance is not None
        assert len(np.__str__()) > 0


def test_nanopub_from_assertion():
    """
    Test that Nanopub.from_assertion is creating an rdf graph with the right features (contexts)
    for a nanopub.
    """
    assertion_rdf = rdflib.Graph()
    assertion_rdf.add((namespaces.AUTHOR.DrBob, namespaces.HYCL.claims,
                       rdflib.Literal('This is a test')))

    nanopub = Nanopub.from_assertion(assertion_rdf)

    assert nanopub.rdf is not None
    assert (None, RDF.type, namespaces.NP.Nanopublication) in nanopub.rdf
    assert (None, namespaces.NP.hasAssertion, None) in nanopub.rdf
    assert (None, namespaces.NP.hasProvenance, None) in nanopub.rdf
    assert (None, namespaces.NP.hasPublicationInfo, None) in nanopub.rdf

    new_concept = rdflib.term.URIRef('www.purl.org/new/concept/test')
    nanopub = Nanopub.from_assertion(assertion_rdf, introduces_concept=new_concept)

    assert nanopub.rdf is not None
    assert (None, RDF.type, namespaces.NP.Nanopublication) in nanopub.rdf
    assert (None, namespaces.NP.hasAssertion, None) in nanopub.rdf
    assert (None, namespaces.NP.hasProvenance, None) in nanopub.rdf
    assert (None, namespaces.NP.hasPublicationInfo, None) in nanopub.rdf

    assert (None, namespaces.NPX.introduces, new_concept) in nanopub.rdf


def test_nanopub_claim():
    client = NanopubClient()
    client.java_wrapper.publish = mock.MagicMock()
    optional_triple = (rdflib.term.URIRef('http://www.uri1.com'),
                       rdflib.term.URIRef('http://www.uri2.com'),
                       rdflib.Literal('Something'))
    client.claim('Some controversial statement', rdftriple=optional_triple)


def test_nanopub_publish():
    test_uri = 'http://www.example.com/my-nanopub'
    test_concept_uri = 'http://purl.org/person#DrBob'  # This nanopub introduced DrBob
    client = NanopubClient()
    client.java_wrapper.publish = mock.MagicMock(return_value=test_uri)
    assertion_rdf = rdflib.Graph()
    assertion_rdf.add((namespaces.AUTHOR.DrBob, namespaces.HYCL.claims, rdflib.Literal('This is a test')))

    nanopub = Nanopub.from_assertion(
        assertion_rdf=assertion_rdf,
        uri=rdflib.term.URIRef(test_uri),
        introduces_concept=namespaces.AUTHOR.DrBob,
        derived_from=rdflib.term.URIRef('http://www.example.com/another-nanopub')
        )
    pubinfo = client.publish(nanopub)
    assert pubinfo['nanopub_uri'] == test_uri
    assert pubinfo['concept_uri'] == test_concept_uri<|MERGE_RESOLUTION|>--- conflicted
+++ resolved
@@ -12,10 +12,6 @@
 skip_if_nanopub_server_unavailable = (
     pytest.mark.skipif(requests.get('http://grlc.nanopubs.lod.labs.vu.nl/').status_code != 200,
                        reason='Nanopub server is unavailable'))
-
-<<<<<<< HEAD
-client = NanopubClient()
-=======
 
 def test_nanopub_construction_with_bnode_introduced_concept():
     """
@@ -41,9 +37,8 @@
     response = requests.get(NANOPUB_SERVER)
 
     return response.status_code == BAD_GATEWAY
->>>>>>> d675d58f
 
-
+  
 @pytest.mark.flaky(max_runs=10)
 @skip_if_nanopub_server_unavailable
 def test_find_nanopubs_with_text():
