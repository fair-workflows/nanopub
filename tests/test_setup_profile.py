from pathlib import Path
from unittest.mock import patch

import pytest
import rdflib

from nanopub import setup_nanopub_profile
from nanopub.setup_nanopub_profile import validate_orcid_id

MOCK_PUBLIC_KEY = 'this is not a real rsa public key'
MOCK_PRIVATE_KEY = 'this is not a real rsa private key'
PUBLIC_KEYFILE = 'id_rsa.pub'
PRIVATE_KEYFILE = 'id_rsa'
NANOPUB_DIR = '.nanopub'

TEST_ORCID_ID = 'https://orcid.org/0000-0000-0000-0000'
NAME = 'pietje'


def test_provided_keypair_copied_to_nanopub_dir(tmp_path: Path):
    mock_homedir = tmp_path / 'home'
    mock_otherdir = tmp_path / 'other'

    mock_homedir.mkdir()
    mock_otherdir.mkdir()

    custom_public_key_path = mock_otherdir / PUBLIC_KEYFILE
    custom_private_key_path = mock_otherdir / PRIVATE_KEYFILE

    # Store keys in custom path
    custom_public_key_path.write_text(MOCK_PUBLIC_KEY)
    custom_private_key_path.write_text(MOCK_PRIVATE_KEY)

    nanopub_path = mock_homedir / NANOPUB_DIR

    new_public_keyfile = nanopub_path / PUBLIC_KEYFILE
    new_private_keyfile = nanopub_path / PRIVATE_KEYFILE

    with patch('nanopub.setup_nanopub_profile.USER_CONFIG_DIR', nanopub_path), \
            patch('nanopub.setup_nanopub_profile.DEFAULT_PUBLIC_KEY_PATH', new_public_keyfile), \
            patch('nanopub.setup_nanopub_profile.DEFAULT_PRIVATE_KEY_PATH', new_private_keyfile), \
            patch('nanopub.profile.PROFILE_PATH', nanopub_path / 'profile.yml'), \
            patch('nanopub.setup_nanopub_profile.NanopubClient.publish') as mocked_client_publish:
        setup_nanopub_profile.main(
            args=['--keypair', str(custom_public_key_path), str(custom_private_key_path),
                  '--name',  NAME,
                  '--orcid_id', TEST_ORCID_ID,
                  '--publish'],
            standalone_mode=False)

    nanopub_path = mock_homedir / NANOPUB_DIR

    new_public_keyfile = nanopub_path / PUBLIC_KEYFILE
    new_private_keyfile = nanopub_path / PRIVATE_KEYFILE

    assert new_public_keyfile.exists()
    assert new_public_keyfile.read_text() == MOCK_PUBLIC_KEY
    assert new_private_keyfile.exists()
    assert new_private_keyfile.read_text() == MOCK_PRIVATE_KEY

    # Check that intro nanopub was 'published'
    assert mocked_client_publish.called


def test_no_keypair_provided(tmp_path: Path):
    mock_homedir = tmp_path / 'home'
    mock_homedir.mkdir()
    nanopub_path = mock_homedir / NANOPUB_DIR

    new_public_keyfile = nanopub_path / PUBLIC_KEYFILE
    new_private_keyfile = nanopub_path / PRIVATE_KEYFILE
    new_default_keys_path_prefix = nanopub_path / 'id'

    with patch(
            'nanopub.setup_nanopub_profile.USER_CONFIG_DIR',
            nanopub_path), \
         patch(
            'nanopub.setup_nanopub_profile.DEFAULT_PUBLIC_KEY_PATH',
            new_public_keyfile), \
         patch(
            'nanopub.setup_nanopub_profile.DEFAULT_PRIVATE_KEY_PATH',
            new_private_keyfile), \
         patch(
            'nanopub.setup_nanopub_profile.DEFAULT_KEYS_PATH_PREFIX',
            new_default_keys_path_prefix), \
         patch(
            'nanopub.profile.PROFILE_PATH',
            nanopub_path / 'profile.yml'):

        # Call function directly, otherwise click's prompts get in the way
<<<<<<< HEAD
        setup_profile.main.callback(TEST_ORCID_ID, False, True, NAME, keypair=None)
=======
        setup_nanopub_profile.main.callback(TEST_ORCID_ID, False, NAME, keypair=None)
>>>>>>> 8e82383c

        assert new_public_keyfile.exists()
        assert new_private_keyfile.exists()


def test_create_this_is_me_rdf():
    rdf, _ = setup_nanopub_profile._create_this_is_me_rdf(TEST_ORCID_ID, 'public key', 'name')
    assert (None, None, rdflib.URIRef(TEST_ORCID_ID)) in rdf


def test_validate_orcid_id():
    valid_id = 'https://orcid.org/1234-5678-1234-5678'
    assert validate_orcid_id(ctx=None, orcid_id=valid_id) == valid_id
    invalid_ids = ['https://orcid.org/abcd-efgh-abcd-efgh',
                   'https://orcid.org/1234-5678-1234-567',
                   'https://orcid.org/1234-5678-1234-56789',
                   'https://other-url.org/1234-5678-1234-5678',
                   '0000-0000-0000-0000']
    for orcid_id in invalid_ids:
        with pytest.raises(ValueError):
            validate_orcid_id(ctx=None, orcid_id=orcid_id)<|MERGE_RESOLUTION|>--- conflicted
+++ resolved
@@ -88,11 +88,7 @@
             nanopub_path / 'profile.yml'):
 
         # Call function directly, otherwise click's prompts get in the way
-<<<<<<< HEAD
-        setup_profile.main.callback(TEST_ORCID_ID, False, True, NAME, keypair=None)
-=======
-        setup_nanopub_profile.main.callback(TEST_ORCID_ID, False, NAME, keypair=None)
->>>>>>> 8e82383c
+        setup_nanopub_profile.main.callback(TEST_ORCID_ID, False, True, NAME, keypair=None)
 
         assert new_public_keyfile.exists()
         assert new_private_keyfile.exists()
