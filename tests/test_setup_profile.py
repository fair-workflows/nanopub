--- conflicted
+++ resolved
@@ -12,11 +12,7 @@
 PRIVATE_KEYFILE = 'id_rsa'
 NANOPUB_DIR = '.nanopub'
 
-<<<<<<< HEAD
-ORCID_ID = '1234-1234-1234-1234'
-=======
 TEST_ORCID_ID = 'https://orcid.org/0000-0000-0000-0000'
->>>>>>> ccea4e38
 NAME = 'pietje'
 PUBLISH = False
 
@@ -44,11 +40,8 @@
          patch('nanopub.setup_profile.DEFAULT_PUBLIC_KEY_PATH', new_public_keyfile), \
          patch('nanopub.setup_profile.DEFAULT_PRIVATE_KEY_PATH', new_private_keyfile):
         setup_profile.main(args=['--keypair', str(custom_public_key_path), str(custom_private_key_path), '--name',
-<<<<<<< HEAD
-                                 NAME, '--orcid_id', ORCID_ID, '--no-publish'], standalone_mode=False)
-=======
-                                 NAME, '--orcid', TEST_ORCID_ID, '--no-publish'], standalone_mode=False)
->>>>>>> ccea4e38
+                                 NAME, '--orcid_id', TEST_ORCID_ID, '--no-publish'],
+                           standalone_mode=False)
 
     nanopub_path = mock_homedir / NANOPUB_DIR
 
