from pathlib import Path
from unittest.mock import patch

import pytest
import rdflib

from nanopub import setup_profile
from nanopub.setup_profile import validate_orcid_id

MOCK_PUBLIC_KEY = 'this is not a real rsa public key'
MOCK_PRIVATE_KEY = 'this is not a real rsa private key'
PUBLIC_KEYFILE = 'id_rsa.pub'
PRIVATE_KEYFILE = 'id_rsa'
NANOPUB_DIR = '.nanopub'

TEST_ORCID_ID = 'https://orcid.org/0000-0000-0000-0000'
NAME = 'pietje'
PUBLISH = False


def test_provided_keypair_copied_to_nanopub_dir(tmp_path: Path):
    mock_homedir = tmp_path / 'home'
    mock_otherdir = tmp_path / 'other'

    mock_homedir.mkdir()
    mock_otherdir.mkdir()

    custom_public_key_path = mock_otherdir / PUBLIC_KEYFILE
    custom_private_key_path = mock_otherdir / PRIVATE_KEYFILE

    # Store keys in custom path
    custom_public_key_path.write_text(MOCK_PUBLIC_KEY)
    custom_private_key_path.write_text(MOCK_PRIVATE_KEY)

    nanopub_path = mock_homedir / NANOPUB_DIR

    new_public_keyfile = nanopub_path / PUBLIC_KEYFILE
    new_private_keyfile = nanopub_path / PRIVATE_KEYFILE

    with patch('nanopub.setup_profile.USER_CONFIG_DIR', nanopub_path), \
<<<<<<< HEAD
            patch('nanopub.setup_profile.DEFAULT_PUBLIC_KEY_PATH', new_public_keyfile), \
            patch('nanopub.setup_profile.DEFAULT_PRIVATE_KEY_PATH', new_private_keyfile):
        setup_profile.main(
            args=['--keypair', str(custom_public_key_path), str(custom_private_key_path),
                  '--name',  NAME,
                  '--orcid_id', TEST_ORCID_ID,
                  '--no-publish'],
            standalone_mode=False)
=======
         patch('nanopub.setup_profile.DEFAULT_PUBLIC_KEY_PATH', new_public_keyfile), \
         patch('nanopub.setup_profile.DEFAULT_PRIVATE_KEY_PATH', new_private_keyfile), \
         patch('nanopub.profile.PROFILE_PATH', nanopub_path / 'profile.yml'):
        setup_profile.main(args=['--keypair', str(custom_public_key_path), str(custom_private_key_path), '--name',
                                 NAME, '--orcid_id', TEST_ORCID_ID, '--no-publish'],
                           standalone_mode=False)
>>>>>>> 354ba80b

    nanopub_path = mock_homedir / NANOPUB_DIR

    new_public_keyfile = nanopub_path / PUBLIC_KEYFILE
    new_private_keyfile = nanopub_path / PRIVATE_KEYFILE

    assert new_public_keyfile.exists()
    assert new_public_keyfile.read_text() == MOCK_PUBLIC_KEY
    assert new_private_keyfile.exists()
    assert new_private_keyfile.read_text() == MOCK_PRIVATE_KEY


def test_create_this_is_me_rdf():
    rdf, _ = setup_profile._create_this_is_me_rdf(TEST_ORCID_ID, 'public key', 'name')
    assert (None, None, rdflib.URIRef(TEST_ORCID_ID)) in rdf


def test_validate_orcid_id():
    valid_id = 'https://orcid.org/1234-5678-1234-5678'
    assert validate_orcid_id(ctx=None, orcid_id=valid_id) == valid_id
    invalid_ids = ['https://orcid.org/abcd-efgh-abcd-efgh',
                   'https://orcid.org/1234-5678-1234-567',
                   'https://orcid.org/1234-5678-1234-56789',
                   'https://other-url.org/1234-5678-1234-5678',
                   '0000-0000-0000-0000']
    for orcid_id in invalid_ids:
        with pytest.raises(ValueError):
            validate_orcid_id(ctx=None, orcid_id=orcid_id)<|MERGE_RESOLUTION|>--- conflicted
+++ resolved
@@ -38,23 +38,15 @@
     new_private_keyfile = nanopub_path / PRIVATE_KEYFILE
 
     with patch('nanopub.setup_profile.USER_CONFIG_DIR', nanopub_path), \
-<<<<<<< HEAD
             patch('nanopub.setup_profile.DEFAULT_PUBLIC_KEY_PATH', new_public_keyfile), \
-            patch('nanopub.setup_profile.DEFAULT_PRIVATE_KEY_PATH', new_private_keyfile):
+            patch('nanopub.setup_profile.DEFAULT_PRIVATE_KEY_PATH', new_private_keyfile), \
+            patch('nanopub.profile.PROFILE_PATH', nanopub_path / 'profile.yml'):
         setup_profile.main(
             args=['--keypair', str(custom_public_key_path), str(custom_private_key_path),
                   '--name',  NAME,
                   '--orcid_id', TEST_ORCID_ID,
                   '--no-publish'],
             standalone_mode=False)
-=======
-         patch('nanopub.setup_profile.DEFAULT_PUBLIC_KEY_PATH', new_public_keyfile), \
-         patch('nanopub.setup_profile.DEFAULT_PRIVATE_KEY_PATH', new_private_keyfile), \
-         patch('nanopub.profile.PROFILE_PATH', nanopub_path / 'profile.yml'):
-        setup_profile.main(args=['--keypair', str(custom_public_key_path), str(custom_private_key_path), '--name',
-                                 NAME, '--orcid_id', TEST_ORCID_ID, '--no-publish'],
-                           standalone_mode=False)
->>>>>>> 354ba80b
 
     nanopub_path = mock_homedir / NANOPUB_DIR
 
