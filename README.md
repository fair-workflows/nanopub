--- conflicted
+++ resolved
@@ -5,11 +5,7 @@
 
 
 # nanopub
-<<<<<<< HEAD
-The ```nanopub``` library provides a python interface for searching, publishing and retracting nanopublications.
-=======
-The ```nanopub``` library provides a high-level, user-friendly python interface for searching, publishing and modifying nanopublications.
->>>>>>> 1b6b5748
+The ```nanopub``` library provides a high-level, user-friendly python interface for searching, publishing and retracting nanopublications.
 
 # Setup
 Install using pip:
@@ -93,27 +89,6 @@
 print(np.introduces_concept)
 ```
 
-<<<<<<< HEAD
-=======
-### Publishing an assertion as a nanopub
-```python
-
-from nanopub import Nanopub, NanopubClient
-from rdflib import Graph, URIRef, RDF, FOAF
-
-# Construct your desired assertion (a graph of RDF triples)
-my_assertion = Graph()
-my_assertion.add( (URIRef('www.example.org/timbernerslee'), RDF.type, FOAF.Person) )
-
-# Make a Nanopub object with this assertion
-nanopub = Nanopub.from_assertion(assertion_rdf=my_assertion)
-
-# Publish the Nanopub object. The URI at which it is published is returned.
-publication_info = client.publish(nanopub)
-print(publication_info['nanopub_uri']) # The URI at which it is published
-```
->>>>>>> 1b6b5748
-
 ### Specifying more information
 You can optionally specify that the ```Nanopub``` introduces a particular concept, or is derived from another nanopublication:
 ```python
